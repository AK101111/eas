--- conflicted
+++ resolved
@@ -225,17 +225,9 @@
 
 	drm_framebuffer_cleanup(&ifb->base);
 	if (ifb->obj) {
-<<<<<<< HEAD
-		drm_gem_object_handle_unreference_unlocked(ifb->obj);
-		drm_gem_object_unreference_unlocked(ifb->obj);
-	}
-=======
 		drm_gem_object_unreference(ifb->obj);
 		ifb->obj = NULL;
 	}
-
-	return 0;
->>>>>>> 6a2a11db
 }
 
 int intel_fbdev_init(struct drm_device *dev)
