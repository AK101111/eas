/*
 * sata_mv.c - Marvell SATA support
 *
 * Copyright 2008-2009: Marvell Corporation, all rights reserved.
 * Copyright 2005: EMC Corporation, all rights reserved.
 * Copyright 2005 Red Hat, Inc.  All rights reserved.
 *
 * Originally written by Brett Russ.
 * Extensive overhaul and enhancement by Mark Lord <mlord@pobox.com>.
 *
 * Please ALWAYS copy linux-ide@vger.kernel.org on emails.
 *
 * This program is free software; you can redistribute it and/or modify
 * it under the terms of the GNU General Public License as published by
 * the Free Software Foundation; version 2 of the License.
 *
 * This program is distributed in the hope that it will be useful,
 * but WITHOUT ANY WARRANTY; without even the implied warranty of
 * MERCHANTABILITY or FITNESS FOR A PARTICULAR PURPOSE.  See the
 * GNU General Public License for more details.
 *
 * You should have received a copy of the GNU General Public License
 * along with this program; if not, write to the Free Software
 * Foundation, Inc., 59 Temple Place, Suite 330, Boston, MA  02111-1307  USA
 *
 */

/*
 * sata_mv TODO list:
 *
 * --> Develop a low-power-consumption strategy, and implement it.
 *
 * --> Add sysfs attributes for per-chip / per-HC IRQ coalescing thresholds.
 *
 * --> [Experiment, Marvell value added] Is it possible to use target
 *       mode to cross-connect two Linux boxes with Marvell cards?  If so,
 *       creating LibATA target mode support would be very interesting.
 *
 *       Target mode, for those without docs, is the ability to directly
 *       connect two SATA ports.
 */

/*
 * 80x1-B2 errata PCI#11:
 *
 * Users of the 6041/6081 Rev.B2 chips (current is C0)
 * should be careful to insert those cards only onto PCI-X bus #0,
 * and only in device slots 0..7, not higher.  The chips may not
 * work correctly otherwise  (note: this is a pretty rare condition).
 */

#include <linux/kernel.h>
#include <linux/module.h>
#include <linux/pci.h>
#include <linux/init.h>
#include <linux/blkdev.h>
#include <linux/delay.h>
#include <linux/interrupt.h>
#include <linux/dmapool.h>
#include <linux/dma-mapping.h>
#include <linux/device.h>
#include <linux/clk.h>
#include <linux/phy/phy.h>
#include <linux/platform_device.h>
#include <linux/ata_platform.h>
#include <linux/mbus.h>
#include <linux/bitops.h>
#include <linux/gfp.h>
#include <linux/of.h>
#include <linux/of_irq.h>
#include <scsi/scsi_host.h>
#include <scsi/scsi_cmnd.h>
#include <scsi/scsi_device.h>
#include <linux/libata.h>

#define DRV_NAME	"sata_mv"
#define DRV_VERSION	"1.28"

/*
 * module options
 */

#ifdef CONFIG_PCI
static int msi;
module_param(msi, int, S_IRUGO);
MODULE_PARM_DESC(msi, "Enable use of PCI MSI (0=off, 1=on)");
#endif

static int irq_coalescing_io_count;
module_param(irq_coalescing_io_count, int, S_IRUGO);
MODULE_PARM_DESC(irq_coalescing_io_count,
		 "IRQ coalescing I/O count threshold (0..255)");

static int irq_coalescing_usecs;
module_param(irq_coalescing_usecs, int, S_IRUGO);
MODULE_PARM_DESC(irq_coalescing_usecs,
		 "IRQ coalescing time threshold in usecs");

enum {
	/* BAR's are enumerated in terms of pci_resource_start() terms */
	MV_PRIMARY_BAR		= 0,	/* offset 0x10: memory space */
	MV_IO_BAR		= 2,	/* offset 0x18: IO space */
	MV_MISC_BAR		= 3,	/* offset 0x1c: FLASH, NVRAM, SRAM */

	MV_MAJOR_REG_AREA_SZ	= 0x10000,	/* 64KB */
	MV_MINOR_REG_AREA_SZ	= 0x2000,	/* 8KB */

	/* For use with both IRQ coalescing methods ("all ports" or "per-HC" */
	COAL_CLOCKS_PER_USEC	= 150,		/* for calculating COAL_TIMEs */
	MAX_COAL_TIME_THRESHOLD	= ((1 << 24) - 1), /* internal clocks count */
	MAX_COAL_IO_COUNT	= 255,		/* completed I/O count */

	MV_PCI_REG_BASE		= 0,

	/*
	 * Per-chip ("all ports") interrupt coalescing feature.
	 * This is only for GEN_II / GEN_IIE hardware.
	 *
	 * Coalescing defers the interrupt until either the IO_THRESHOLD
	 * (count of completed I/Os) is met, or the TIME_THRESHOLD is met.
	 */
	COAL_REG_BASE		= 0x18000,
	IRQ_COAL_CAUSE		= (COAL_REG_BASE + 0x08),
	ALL_PORTS_COAL_IRQ	= (1 << 4),	/* all ports irq event */

	IRQ_COAL_IO_THRESHOLD   = (COAL_REG_BASE + 0xcc),
	IRQ_COAL_TIME_THRESHOLD = (COAL_REG_BASE + 0xd0),

	/*
	 * Registers for the (unused here) transaction coalescing feature:
	 */
	TRAN_COAL_CAUSE_LO	= (COAL_REG_BASE + 0x88),
	TRAN_COAL_CAUSE_HI	= (COAL_REG_BASE + 0x8c),

	SATAHC0_REG_BASE	= 0x20000,
	FLASH_CTL		= 0x1046c,
	GPIO_PORT_CTL		= 0x104f0,
	RESET_CFG		= 0x180d8,

	MV_PCI_REG_SZ		= MV_MAJOR_REG_AREA_SZ,
	MV_SATAHC_REG_SZ	= MV_MAJOR_REG_AREA_SZ,
	MV_SATAHC_ARBTR_REG_SZ	= MV_MINOR_REG_AREA_SZ,		/* arbiter */
	MV_PORT_REG_SZ		= MV_MINOR_REG_AREA_SZ,

	MV_MAX_Q_DEPTH		= 32,
	MV_MAX_Q_DEPTH_MASK	= MV_MAX_Q_DEPTH - 1,

	/* CRQB needs alignment on a 1KB boundary. Size == 1KB
	 * CRPB needs alignment on a 256B boundary. Size == 256B
	 * ePRD (SG) entries need alignment on a 16B boundary. Size == 16B
	 */
	MV_CRQB_Q_SZ		= (32 * MV_MAX_Q_DEPTH),
	MV_CRPB_Q_SZ		= (8 * MV_MAX_Q_DEPTH),
	MV_MAX_SG_CT		= 256,
	MV_SG_TBL_SZ		= (16 * MV_MAX_SG_CT),

	/* Determine hc from 0-7 port: hc = port >> MV_PORT_HC_SHIFT */
	MV_PORT_HC_SHIFT	= 2,
	MV_PORTS_PER_HC		= (1 << MV_PORT_HC_SHIFT), /* 4 */
	/* Determine hc port from 0-7 port: hardport = port & MV_PORT_MASK */
	MV_PORT_MASK		= (MV_PORTS_PER_HC - 1),   /* 3 */

	/* Host Flags */
	MV_FLAG_DUAL_HC		= (1 << 30),  /* two SATA Host Controllers */

	MV_COMMON_FLAGS		= ATA_FLAG_SATA | ATA_FLAG_PIO_POLLING,

	MV_GEN_I_FLAGS		= MV_COMMON_FLAGS | ATA_FLAG_NO_ATAPI,

	MV_GEN_II_FLAGS		= MV_COMMON_FLAGS | ATA_FLAG_NCQ |
				  ATA_FLAG_PMP | ATA_FLAG_ACPI_SATA,

	MV_GEN_IIE_FLAGS	= MV_GEN_II_FLAGS | ATA_FLAG_AN,

	CRQB_FLAG_READ		= (1 << 0),
	CRQB_TAG_SHIFT		= 1,
	CRQB_IOID_SHIFT		= 6,	/* CRQB Gen-II/IIE IO Id shift */
	CRQB_PMP_SHIFT		= 12,	/* CRQB Gen-II/IIE PMP shift */
	CRQB_HOSTQ_SHIFT	= 17,	/* CRQB Gen-II/IIE HostQueTag shift */
	CRQB_CMD_ADDR_SHIFT	= 8,
	CRQB_CMD_CS		= (0x2 << 11),
	CRQB_CMD_LAST		= (1 << 15),

	CRPB_FLAG_STATUS_SHIFT	= 8,
	CRPB_IOID_SHIFT_6	= 5,	/* CRPB Gen-II IO Id shift */
	CRPB_IOID_SHIFT_7	= 7,	/* CRPB Gen-IIE IO Id shift */

	EPRD_FLAG_END_OF_TBL	= (1 << 31),

	/* PCI interface registers */

	MV_PCI_COMMAND		= 0xc00,
	MV_PCI_COMMAND_MWRCOM	= (1 << 4),	/* PCI Master Write Combining */
	MV_PCI_COMMAND_MRDTRIG	= (1 << 7),	/* PCI Master Read Trigger */

	PCI_MAIN_CMD_STS	= 0xd30,
	STOP_PCI_MASTER		= (1 << 2),
	PCI_MASTER_EMPTY	= (1 << 3),
	GLOB_SFT_RST		= (1 << 4),

	MV_PCI_MODE		= 0xd00,
	MV_PCI_MODE_MASK	= 0x30,

	MV_PCI_EXP_ROM_BAR_CTL	= 0xd2c,
	MV_PCI_DISC_TIMER	= 0xd04,
	MV_PCI_MSI_TRIGGER	= 0xc38,
	MV_PCI_SERR_MASK	= 0xc28,
	MV_PCI_XBAR_TMOUT	= 0x1d04,
	MV_PCI_ERR_LOW_ADDRESS	= 0x1d40,
	MV_PCI_ERR_HIGH_ADDRESS	= 0x1d44,
	MV_PCI_ERR_ATTRIBUTE	= 0x1d48,
	MV_PCI_ERR_COMMAND	= 0x1d50,

	PCI_IRQ_CAUSE		= 0x1d58,
	PCI_IRQ_MASK		= 0x1d5c,
	PCI_UNMASK_ALL_IRQS	= 0x7fffff,	/* bits 22-0 */

	PCIE_IRQ_CAUSE		= 0x1900,
	PCIE_IRQ_MASK		= 0x1910,
	PCIE_UNMASK_ALL_IRQS	= 0x40a,	/* assorted bits */

	/* Host Controller Main Interrupt Cause/Mask registers (1 per-chip) */
	PCI_HC_MAIN_IRQ_CAUSE	= 0x1d60,
	PCI_HC_MAIN_IRQ_MASK	= 0x1d64,
	SOC_HC_MAIN_IRQ_CAUSE	= 0x20020,
	SOC_HC_MAIN_IRQ_MASK	= 0x20024,
	ERR_IRQ			= (1 << 0),	/* shift by (2 * port #) */
	DONE_IRQ		= (1 << 1),	/* shift by (2 * port #) */
	HC0_IRQ_PEND		= 0x1ff,	/* bits 0-8 = HC0's ports */
	HC_SHIFT		= 9,		/* bits 9-17 = HC1's ports */
	DONE_IRQ_0_3		= 0x000000aa,	/* DONE_IRQ ports 0,1,2,3 */
	DONE_IRQ_4_7		= (DONE_IRQ_0_3 << HC_SHIFT),  /* 4,5,6,7 */
	PCI_ERR			= (1 << 18),
	TRAN_COAL_LO_DONE	= (1 << 19),	/* transaction coalescing */
	TRAN_COAL_HI_DONE	= (1 << 20),	/* transaction coalescing */
	PORTS_0_3_COAL_DONE	= (1 << 8),	/* HC0 IRQ coalescing */
	PORTS_4_7_COAL_DONE	= (1 << 17),	/* HC1 IRQ coalescing */
	ALL_PORTS_COAL_DONE	= (1 << 21),	/* GEN_II(E) IRQ coalescing */
	GPIO_INT		= (1 << 22),
	SELF_INT		= (1 << 23),
	TWSI_INT		= (1 << 24),
	HC_MAIN_RSVD		= (0x7f << 25),	/* bits 31-25 */
	HC_MAIN_RSVD_5		= (0x1fff << 19), /* bits 31-19 */
	HC_MAIN_RSVD_SOC	= (0x3fffffb << 6),     /* bits 31-9, 7-6 */

	/* SATAHC registers */
	HC_CFG			= 0x00,

	HC_IRQ_CAUSE		= 0x14,
	DMA_IRQ			= (1 << 0),	/* shift by port # */
	HC_COAL_IRQ		= (1 << 4),	/* IRQ coalescing */
	DEV_IRQ			= (1 << 8),	/* shift by port # */

	/*
	 * Per-HC (Host-Controller) interrupt coalescing feature.
	 * This is present on all chip generations.
	 *
	 * Coalescing defers the interrupt until either the IO_THRESHOLD
	 * (count of completed I/Os) is met, or the TIME_THRESHOLD is met.
	 */
	HC_IRQ_COAL_IO_THRESHOLD	= 0x000c,
	HC_IRQ_COAL_TIME_THRESHOLD	= 0x0010,

	SOC_LED_CTRL		= 0x2c,
	SOC_LED_CTRL_BLINK	= (1 << 0),	/* Active LED blink */
	SOC_LED_CTRL_ACT_PRESENCE = (1 << 2),	/* Multiplex dev presence */
						/*  with dev activity LED */

	/* Shadow block registers */
	SHD_BLK			= 0x100,
	SHD_CTL_AST		= 0x20,		/* ofs from SHD_BLK */

	/* SATA registers */
	SATA_STATUS		= 0x300,  /* ctrl, err regs follow status */
	SATA_ACTIVE		= 0x350,
	FIS_IRQ_CAUSE		= 0x364,
	FIS_IRQ_CAUSE_AN	= (1 << 9),	/* async notification */

	LTMODE			= 0x30c,	/* requires read-after-write */
	LTMODE_BIT8		= (1 << 8),	/* unknown, but necessary */

	PHY_MODE2		= 0x330,
	PHY_MODE3		= 0x310,

	PHY_MODE4		= 0x314,	/* requires read-after-write */
	PHY_MODE4_CFG_MASK	= 0x00000003,	/* phy internal config field */
	PHY_MODE4_CFG_VALUE	= 0x00000001,	/* phy internal config field */
	PHY_MODE4_RSVD_ZEROS	= 0x5de3fffa,	/* Gen2e always write zeros */
	PHY_MODE4_RSVD_ONES	= 0x00000005,	/* Gen2e always write ones */

	SATA_IFCTL		= 0x344,
	SATA_TESTCTL		= 0x348,
	SATA_IFSTAT		= 0x34c,
	VENDOR_UNIQUE_FIS	= 0x35c,

	FISCFG			= 0x360,
	FISCFG_WAIT_DEV_ERR	= (1 << 8),	/* wait for host on DevErr */
	FISCFG_SINGLE_SYNC	= (1 << 16),	/* SYNC on DMA activation */

	PHY_MODE9_GEN2		= 0x398,
	PHY_MODE9_GEN1		= 0x39c,
	PHYCFG_OFS		= 0x3a0,	/* only in 65n devices */

	MV5_PHY_MODE		= 0x74,
	MV5_LTMODE		= 0x30,
	MV5_PHY_CTL		= 0x0C,
	SATA_IFCFG		= 0x050,
	LP_PHY_CTL		= 0x058,

	MV_M2_PREAMP_MASK	= 0x7e0,

	/* Port registers */
	EDMA_CFG		= 0,
	EDMA_CFG_Q_DEPTH	= 0x1f,		/* max device queue depth */
	EDMA_CFG_NCQ		= (1 << 5),	/* for R/W FPDMA queued */
	EDMA_CFG_NCQ_GO_ON_ERR	= (1 << 14),	/* continue on error */
	EDMA_CFG_RD_BRST_EXT	= (1 << 11),	/* read burst 512B */
	EDMA_CFG_WR_BUFF_LEN	= (1 << 13),	/* write buffer 512B */
	EDMA_CFG_EDMA_FBS	= (1 << 16),	/* EDMA FIS-Based Switching */
	EDMA_CFG_FBS		= (1 << 26),	/* FIS-Based Switching */

	EDMA_ERR_IRQ_CAUSE	= 0x8,
	EDMA_ERR_IRQ_MASK	= 0xc,
	EDMA_ERR_D_PAR		= (1 << 0),	/* UDMA data parity err */
	EDMA_ERR_PRD_PAR	= (1 << 1),	/* UDMA PRD parity err */
	EDMA_ERR_DEV		= (1 << 2),	/* device error */
	EDMA_ERR_DEV_DCON	= (1 << 3),	/* device disconnect */
	EDMA_ERR_DEV_CON	= (1 << 4),	/* device connected */
	EDMA_ERR_SERR		= (1 << 5),	/* SError bits [WBDST] raised */
	EDMA_ERR_SELF_DIS	= (1 << 7),	/* Gen II/IIE self-disable */
	EDMA_ERR_SELF_DIS_5	= (1 << 8),	/* Gen I self-disable */
	EDMA_ERR_BIST_ASYNC	= (1 << 8),	/* BIST FIS or Async Notify */
	EDMA_ERR_TRANS_IRQ_7	= (1 << 8),	/* Gen IIE transprt layer irq */
	EDMA_ERR_CRQB_PAR	= (1 << 9),	/* CRQB parity error */
	EDMA_ERR_CRPB_PAR	= (1 << 10),	/* CRPB parity error */
	EDMA_ERR_INTRL_PAR	= (1 << 11),	/* internal parity error */
	EDMA_ERR_IORDY		= (1 << 12),	/* IORdy timeout */

	EDMA_ERR_LNK_CTRL_RX	= (0xf << 13),	/* link ctrl rx error */
	EDMA_ERR_LNK_CTRL_RX_0	= (1 << 13),	/* transient: CRC err */
	EDMA_ERR_LNK_CTRL_RX_1	= (1 << 14),	/* transient: FIFO err */
	EDMA_ERR_LNK_CTRL_RX_2	= (1 << 15),	/* fatal: caught SYNC */
	EDMA_ERR_LNK_CTRL_RX_3	= (1 << 16),	/* transient: FIS rx err */

	EDMA_ERR_LNK_DATA_RX	= (0xf << 17),	/* link data rx error */

	EDMA_ERR_LNK_CTRL_TX	= (0x1f << 21),	/* link ctrl tx error */
	EDMA_ERR_LNK_CTRL_TX_0	= (1 << 21),	/* transient: CRC err */
	EDMA_ERR_LNK_CTRL_TX_1	= (1 << 22),	/* transient: FIFO err */
	EDMA_ERR_LNK_CTRL_TX_2	= (1 << 23),	/* transient: caught SYNC */
	EDMA_ERR_LNK_CTRL_TX_3	= (1 << 24),	/* transient: caught DMAT */
	EDMA_ERR_LNK_CTRL_TX_4	= (1 << 25),	/* transient: FIS collision */

	EDMA_ERR_LNK_DATA_TX	= (0x1f << 26),	/* link data tx error */

	EDMA_ERR_TRANS_PROTO	= (1 << 31),	/* transport protocol error */
	EDMA_ERR_OVERRUN_5	= (1 << 5),
	EDMA_ERR_UNDERRUN_5	= (1 << 6),

	EDMA_ERR_IRQ_TRANSIENT  = EDMA_ERR_LNK_CTRL_RX_0 |
				  EDMA_ERR_LNK_CTRL_RX_1 |
				  EDMA_ERR_LNK_CTRL_RX_3 |
				  EDMA_ERR_LNK_CTRL_TX,

	EDMA_EH_FREEZE		= EDMA_ERR_D_PAR |
				  EDMA_ERR_PRD_PAR |
				  EDMA_ERR_DEV_DCON |
				  EDMA_ERR_DEV_CON |
				  EDMA_ERR_SERR |
				  EDMA_ERR_SELF_DIS |
				  EDMA_ERR_CRQB_PAR |
				  EDMA_ERR_CRPB_PAR |
				  EDMA_ERR_INTRL_PAR |
				  EDMA_ERR_IORDY |
				  EDMA_ERR_LNK_CTRL_RX_2 |
				  EDMA_ERR_LNK_DATA_RX |
				  EDMA_ERR_LNK_DATA_TX |
				  EDMA_ERR_TRANS_PROTO,

	EDMA_EH_FREEZE_5	= EDMA_ERR_D_PAR |
				  EDMA_ERR_PRD_PAR |
				  EDMA_ERR_DEV_DCON |
				  EDMA_ERR_DEV_CON |
				  EDMA_ERR_OVERRUN_5 |
				  EDMA_ERR_UNDERRUN_5 |
				  EDMA_ERR_SELF_DIS_5 |
				  EDMA_ERR_CRQB_PAR |
				  EDMA_ERR_CRPB_PAR |
				  EDMA_ERR_INTRL_PAR |
				  EDMA_ERR_IORDY,

	EDMA_REQ_Q_BASE_HI	= 0x10,
	EDMA_REQ_Q_IN_PTR	= 0x14,		/* also contains BASE_LO */

	EDMA_REQ_Q_OUT_PTR	= 0x18,
	EDMA_REQ_Q_PTR_SHIFT	= 5,

	EDMA_RSP_Q_BASE_HI	= 0x1c,
	EDMA_RSP_Q_IN_PTR	= 0x20,
	EDMA_RSP_Q_OUT_PTR	= 0x24,		/* also contains BASE_LO */
	EDMA_RSP_Q_PTR_SHIFT	= 3,

	EDMA_CMD		= 0x28,		/* EDMA command register */
	EDMA_EN			= (1 << 0),	/* enable EDMA */
	EDMA_DS			= (1 << 1),	/* disable EDMA; self-negated */
	EDMA_RESET		= (1 << 2),	/* reset eng/trans/link/phy */

	EDMA_STATUS		= 0x30,		/* EDMA engine status */
	EDMA_STATUS_CACHE_EMPTY	= (1 << 6),	/* GenIIe command cache empty */
	EDMA_STATUS_IDLE	= (1 << 7),	/* GenIIe EDMA enabled/idle */

	EDMA_IORDY_TMOUT	= 0x34,
	EDMA_ARB_CFG		= 0x38,

	EDMA_HALTCOND		= 0x60,		/* GenIIe halt conditions */
	EDMA_UNKNOWN_RSVD	= 0x6C,		/* GenIIe unknown/reserved */

	BMDMA_CMD		= 0x224,	/* bmdma command register */
	BMDMA_STATUS		= 0x228,	/* bmdma status register */
	BMDMA_PRD_LOW		= 0x22c,	/* bmdma PRD addr 31:0 */
	BMDMA_PRD_HIGH		= 0x230,	/* bmdma PRD addr 63:32 */

	/* Host private flags (hp_flags) */
	MV_HP_FLAG_MSI		= (1 << 0),
	MV_HP_ERRATA_50XXB0	= (1 << 1),
	MV_HP_ERRATA_50XXB2	= (1 << 2),
	MV_HP_ERRATA_60X1B2	= (1 << 3),
	MV_HP_ERRATA_60X1C0	= (1 << 4),
	MV_HP_GEN_I		= (1 << 6),	/* Generation I: 50xx */
	MV_HP_GEN_II		= (1 << 7),	/* Generation II: 60xx */
	MV_HP_GEN_IIE		= (1 << 8),	/* Generation IIE: 6042/7042 */
	MV_HP_PCIE		= (1 << 9),	/* PCIe bus/regs: 7042 */
	MV_HP_CUT_THROUGH	= (1 << 10),	/* can use EDMA cut-through */
	MV_HP_FLAG_SOC		= (1 << 11),	/* SystemOnChip, no PCI */
	MV_HP_QUIRK_LED_BLINK_EN = (1 << 12),	/* is led blinking enabled? */
	MV_HP_FIX_LP_PHY_CTL	= (1 << 13),	/* fix speed in LP_PHY_CTL ? */

	/* Port private flags (pp_flags) */
	MV_PP_FLAG_EDMA_EN	= (1 << 0),	/* is EDMA engine enabled? */
	MV_PP_FLAG_NCQ_EN	= (1 << 1),	/* is EDMA set up for NCQ? */
	MV_PP_FLAG_FBS_EN	= (1 << 2),	/* is EDMA set up for FBS? */
	MV_PP_FLAG_DELAYED_EH	= (1 << 3),	/* delayed dev err handling */
	MV_PP_FLAG_FAKE_ATA_BUSY = (1 << 4),	/* ignore initial ATA_DRDY */
};

#define IS_GEN_I(hpriv) ((hpriv)->hp_flags & MV_HP_GEN_I)
#define IS_GEN_II(hpriv) ((hpriv)->hp_flags & MV_HP_GEN_II)
#define IS_GEN_IIE(hpriv) ((hpriv)->hp_flags & MV_HP_GEN_IIE)
#define IS_PCIE(hpriv) ((hpriv)->hp_flags & MV_HP_PCIE)
#define IS_SOC(hpriv) ((hpriv)->hp_flags & MV_HP_FLAG_SOC)

#define WINDOW_CTRL(i)		(0x20030 + ((i) << 4))
#define WINDOW_BASE(i)		(0x20034 + ((i) << 4))

enum {
	/* DMA boundary 0xffff is required by the s/g splitting
	 * we need on /length/ in mv_fill-sg().
	 */
	MV_DMA_BOUNDARY		= 0xffffU,

	/* mask of register bits containing lower 32 bits
	 * of EDMA request queue DMA address
	 */
	EDMA_REQ_Q_BASE_LO_MASK	= 0xfffffc00U,

	/* ditto, for response queue */
	EDMA_RSP_Q_BASE_LO_MASK	= 0xffffff00U,
};

enum chip_type {
	chip_504x,
	chip_508x,
	chip_5080,
	chip_604x,
	chip_608x,
	chip_6042,
	chip_7042,
	chip_soc,
};

/* Command ReQuest Block: 32B */
struct mv_crqb {
	__le32			sg_addr;
	__le32			sg_addr_hi;
	__le16			ctrl_flags;
	__le16			ata_cmd[11];
};

struct mv_crqb_iie {
	__le32			addr;
	__le32			addr_hi;
	__le32			flags;
	__le32			len;
	__le32			ata_cmd[4];
};

/* Command ResPonse Block: 8B */
struct mv_crpb {
	__le16			id;
	__le16			flags;
	__le32			tmstmp;
};

/* EDMA Physical Region Descriptor (ePRD); A.K.A. SG */
struct mv_sg {
	__le32			addr;
	__le32			flags_size;
	__le32			addr_hi;
	__le32			reserved;
};

/*
 * We keep a local cache of a few frequently accessed port
 * registers here, to avoid having to read them (very slow)
 * when switching between EDMA and non-EDMA modes.
 */
struct mv_cached_regs {
	u32			fiscfg;
	u32			ltmode;
	u32			haltcond;
	u32			unknown_rsvd;
};

struct mv_port_priv {
	struct mv_crqb		*crqb;
	dma_addr_t		crqb_dma;
	struct mv_crpb		*crpb;
	dma_addr_t		crpb_dma;
	struct mv_sg		*sg_tbl[MV_MAX_Q_DEPTH];
	dma_addr_t		sg_tbl_dma[MV_MAX_Q_DEPTH];

	unsigned int		req_idx;
	unsigned int		resp_idx;

	u32			pp_flags;
	struct mv_cached_regs	cached;
	unsigned int		delayed_eh_pmp_map;
};

struct mv_port_signal {
	u32			amps;
	u32			pre;
};

struct mv_host_priv {
	u32			hp_flags;
	unsigned int 		board_idx;
	u32			main_irq_mask;
	struct mv_port_signal	signal[8];
	const struct mv_hw_ops	*ops;
	int			n_ports;
	void __iomem		*base;
	void __iomem		*main_irq_cause_addr;
	void __iomem		*main_irq_mask_addr;
	u32			irq_cause_offset;
	u32			irq_mask_offset;
	u32			unmask_all_irqs;

	/*
	 * Needed on some devices that require their clocks to be enabled.
	 * These are optional: if the platform device does not have any
	 * clocks, they won't be used.  Also, if the underlying hardware
	 * does not support the common clock framework (CONFIG_HAVE_CLK=n),
	 * all the clock operations become no-ops (see clk.h).
	 */
	struct clk		*clk;
	struct clk              **port_clks;
	/*
	 * Some devices have a SATA PHY which can be enabled/disabled
	 * in order to save power. These are optional: if the platform
	 * devices does not have any phy, they won't be used.
	 */
	struct phy		**port_phys;
	/*
	 * These consistent DMA memory pools give us guaranteed
	 * alignment for hardware-accessed data structures,
	 * and less memory waste in accomplishing the alignment.
	 */
	struct dma_pool		*crqb_pool;
	struct dma_pool		*crpb_pool;
	struct dma_pool		*sg_tbl_pool;
};

struct mv_hw_ops {
	void (*phy_errata)(struct mv_host_priv *hpriv, void __iomem *mmio,
			   unsigned int port);
	void (*enable_leds)(struct mv_host_priv *hpriv, void __iomem *mmio);
	void (*read_preamp)(struct mv_host_priv *hpriv, int idx,
			   void __iomem *mmio);
	int (*reset_hc)(struct mv_host_priv *hpriv, void __iomem *mmio,
			unsigned int n_hc);
	void (*reset_flash)(struct mv_host_priv *hpriv, void __iomem *mmio);
	void (*reset_bus)(struct ata_host *host, void __iomem *mmio);
};

static int mv_scr_read(struct ata_link *link, unsigned int sc_reg_in, u32 *val);
static int mv_scr_write(struct ata_link *link, unsigned int sc_reg_in, u32 val);
static int mv5_scr_read(struct ata_link *link, unsigned int sc_reg_in, u32 *val);
static int mv5_scr_write(struct ata_link *link, unsigned int sc_reg_in, u32 val);
static int mv_port_start(struct ata_port *ap);
static void mv_port_stop(struct ata_port *ap);
static int mv_qc_defer(struct ata_queued_cmd *qc);
static void mv_qc_prep(struct ata_queued_cmd *qc);
static void mv_qc_prep_iie(struct ata_queued_cmd *qc);
static unsigned int mv_qc_issue(struct ata_queued_cmd *qc);
static int mv_hardreset(struct ata_link *link, unsigned int *class,
			unsigned long deadline);
static void mv_eh_freeze(struct ata_port *ap);
static void mv_eh_thaw(struct ata_port *ap);
static void mv6_dev_config(struct ata_device *dev);

static void mv5_phy_errata(struct mv_host_priv *hpriv, void __iomem *mmio,
			   unsigned int port);
static void mv5_enable_leds(struct mv_host_priv *hpriv, void __iomem *mmio);
static void mv5_read_preamp(struct mv_host_priv *hpriv, int idx,
			   void __iomem *mmio);
static int mv5_reset_hc(struct mv_host_priv *hpriv, void __iomem *mmio,
			unsigned int n_hc);
static void mv5_reset_flash(struct mv_host_priv *hpriv, void __iomem *mmio);
static void mv5_reset_bus(struct ata_host *host, void __iomem *mmio);

static void mv6_phy_errata(struct mv_host_priv *hpriv, void __iomem *mmio,
			   unsigned int port);
static void mv6_enable_leds(struct mv_host_priv *hpriv, void __iomem *mmio);
static void mv6_read_preamp(struct mv_host_priv *hpriv, int idx,
			   void __iomem *mmio);
static int mv6_reset_hc(struct mv_host_priv *hpriv, void __iomem *mmio,
			unsigned int n_hc);
static void mv6_reset_flash(struct mv_host_priv *hpriv, void __iomem *mmio);
static void mv_soc_enable_leds(struct mv_host_priv *hpriv,
				      void __iomem *mmio);
static void mv_soc_read_preamp(struct mv_host_priv *hpriv, int idx,
				      void __iomem *mmio);
static int mv_soc_reset_hc(struct mv_host_priv *hpriv,
				  void __iomem *mmio, unsigned int n_hc);
static void mv_soc_reset_flash(struct mv_host_priv *hpriv,
				      void __iomem *mmio);
static void mv_soc_reset_bus(struct ata_host *host, void __iomem *mmio);
static void mv_soc_65n_phy_errata(struct mv_host_priv *hpriv,
				  void __iomem *mmio, unsigned int port);
static void mv_reset_pci_bus(struct ata_host *host, void __iomem *mmio);
static void mv_reset_channel(struct mv_host_priv *hpriv, void __iomem *mmio,
			     unsigned int port_no);
static int mv_stop_edma(struct ata_port *ap);
static int mv_stop_edma_engine(void __iomem *port_mmio);
static void mv_edma_cfg(struct ata_port *ap, int want_ncq, int want_edma);

static void mv_pmp_select(struct ata_port *ap, int pmp);
static int mv_pmp_hardreset(struct ata_link *link, unsigned int *class,
				unsigned long deadline);
static int  mv_softreset(struct ata_link *link, unsigned int *class,
				unsigned long deadline);
static void mv_pmp_error_handler(struct ata_port *ap);
static void mv_process_crpb_entries(struct ata_port *ap,
					struct mv_port_priv *pp);

static void mv_sff_irq_clear(struct ata_port *ap);
static int mv_check_atapi_dma(struct ata_queued_cmd *qc);
static void mv_bmdma_setup(struct ata_queued_cmd *qc);
static void mv_bmdma_start(struct ata_queued_cmd *qc);
static void mv_bmdma_stop(struct ata_queued_cmd *qc);
static u8   mv_bmdma_status(struct ata_port *ap);
static u8 mv_sff_check_status(struct ata_port *ap);

/* .sg_tablesize is (MV_MAX_SG_CT / 2) in the structures below
 * because we have to allow room for worst case splitting of
 * PRDs for 64K boundaries in mv_fill_sg().
 */
#ifdef CONFIG_PCI
static struct scsi_host_template mv5_sht = {
	ATA_BASE_SHT(DRV_NAME),
	.sg_tablesize		= MV_MAX_SG_CT / 2,
	.dma_boundary		= MV_DMA_BOUNDARY,
};
#endif
static struct scsi_host_template mv6_sht = {
	ATA_NCQ_SHT(DRV_NAME),
	.can_queue		= MV_MAX_Q_DEPTH - 1,
	.sg_tablesize		= MV_MAX_SG_CT / 2,
	.dma_boundary		= MV_DMA_BOUNDARY,
};

static struct ata_port_operations mv5_ops = {
	.inherits		= &ata_sff_port_ops,

	.lost_interrupt		= ATA_OP_NULL,

	.qc_defer		= mv_qc_defer,
	.qc_prep		= mv_qc_prep,
	.qc_issue		= mv_qc_issue,

	.freeze			= mv_eh_freeze,
	.thaw			= mv_eh_thaw,
	.hardreset		= mv_hardreset,

	.scr_read		= mv5_scr_read,
	.scr_write		= mv5_scr_write,

	.port_start		= mv_port_start,
	.port_stop		= mv_port_stop,
};

static struct ata_port_operations mv6_ops = {
	.inherits		= &ata_bmdma_port_ops,

	.lost_interrupt		= ATA_OP_NULL,

	.qc_defer		= mv_qc_defer,
	.qc_prep		= mv_qc_prep,
	.qc_issue		= mv_qc_issue,

	.dev_config             = mv6_dev_config,

	.freeze			= mv_eh_freeze,
	.thaw			= mv_eh_thaw,
	.hardreset		= mv_hardreset,
	.softreset		= mv_softreset,
	.pmp_hardreset		= mv_pmp_hardreset,
	.pmp_softreset		= mv_softreset,
	.error_handler		= mv_pmp_error_handler,

	.scr_read		= mv_scr_read,
	.scr_write		= mv_scr_write,

	.sff_check_status	= mv_sff_check_status,
	.sff_irq_clear		= mv_sff_irq_clear,
	.check_atapi_dma	= mv_check_atapi_dma,
	.bmdma_setup		= mv_bmdma_setup,
	.bmdma_start		= mv_bmdma_start,
	.bmdma_stop		= mv_bmdma_stop,
	.bmdma_status		= mv_bmdma_status,

	.port_start		= mv_port_start,
	.port_stop		= mv_port_stop,
};

static struct ata_port_operations mv_iie_ops = {
	.inherits		= &mv6_ops,
	.dev_config		= ATA_OP_NULL,
	.qc_prep		= mv_qc_prep_iie,
};

static const struct ata_port_info mv_port_info[] = {
	{  /* chip_504x */
		.flags		= MV_GEN_I_FLAGS,
		.pio_mask	= ATA_PIO4,
		.udma_mask	= ATA_UDMA6,
		.port_ops	= &mv5_ops,
	},
	{  /* chip_508x */
		.flags		= MV_GEN_I_FLAGS | MV_FLAG_DUAL_HC,
		.pio_mask	= ATA_PIO4,
		.udma_mask	= ATA_UDMA6,
		.port_ops	= &mv5_ops,
	},
	{  /* chip_5080 */
		.flags		= MV_GEN_I_FLAGS | MV_FLAG_DUAL_HC,
		.pio_mask	= ATA_PIO4,
		.udma_mask	= ATA_UDMA6,
		.port_ops	= &mv5_ops,
	},
	{  /* chip_604x */
		.flags		= MV_GEN_II_FLAGS,
		.pio_mask	= ATA_PIO4,
		.udma_mask	= ATA_UDMA6,
		.port_ops	= &mv6_ops,
	},
	{  /* chip_608x */
		.flags		= MV_GEN_II_FLAGS | MV_FLAG_DUAL_HC,
		.pio_mask	= ATA_PIO4,
		.udma_mask	= ATA_UDMA6,
		.port_ops	= &mv6_ops,
	},
	{  /* chip_6042 */
		.flags		= MV_GEN_IIE_FLAGS,
		.pio_mask	= ATA_PIO4,
		.udma_mask	= ATA_UDMA6,
		.port_ops	= &mv_iie_ops,
	},
	{  /* chip_7042 */
		.flags		= MV_GEN_IIE_FLAGS,
		.pio_mask	= ATA_PIO4,
		.udma_mask	= ATA_UDMA6,
		.port_ops	= &mv_iie_ops,
	},
	{  /* chip_soc */
		.flags		= MV_GEN_IIE_FLAGS,
		.pio_mask	= ATA_PIO4,
		.udma_mask	= ATA_UDMA6,
		.port_ops	= &mv_iie_ops,
	},
};

static const struct pci_device_id mv_pci_tbl[] = {
	{ PCI_VDEVICE(MARVELL, 0x5040), chip_504x },
	{ PCI_VDEVICE(MARVELL, 0x5041), chip_504x },
	{ PCI_VDEVICE(MARVELL, 0x5080), chip_5080 },
	{ PCI_VDEVICE(MARVELL, 0x5081), chip_508x },
	/* RocketRAID 1720/174x have different identifiers */
	{ PCI_VDEVICE(TTI, 0x1720), chip_6042 },
	{ PCI_VDEVICE(TTI, 0x1740), chip_6042 },
	{ PCI_VDEVICE(TTI, 0x1742), chip_6042 },

	{ PCI_VDEVICE(MARVELL, 0x6040), chip_604x },
	{ PCI_VDEVICE(MARVELL, 0x6041), chip_604x },
	{ PCI_VDEVICE(MARVELL, 0x6042), chip_6042 },
	{ PCI_VDEVICE(MARVELL, 0x6080), chip_608x },
	{ PCI_VDEVICE(MARVELL, 0x6081), chip_608x },

	{ PCI_VDEVICE(ADAPTEC2, 0x0241), chip_604x },

	/* Adaptec 1430SA */
	{ PCI_VDEVICE(ADAPTEC2, 0x0243), chip_7042 },

	/* Marvell 7042 support */
	{ PCI_VDEVICE(MARVELL, 0x7042), chip_7042 },

	/* Highpoint RocketRAID PCIe series */
	{ PCI_VDEVICE(TTI, 0x2300), chip_7042 },
	{ PCI_VDEVICE(TTI, 0x2310), chip_7042 },

	{ }			/* terminate list */
};

static const struct mv_hw_ops mv5xxx_ops = {
	.phy_errata		= mv5_phy_errata,
	.enable_leds		= mv5_enable_leds,
	.read_preamp		= mv5_read_preamp,
	.reset_hc		= mv5_reset_hc,
	.reset_flash		= mv5_reset_flash,
	.reset_bus		= mv5_reset_bus,
};

static const struct mv_hw_ops mv6xxx_ops = {
	.phy_errata		= mv6_phy_errata,
	.enable_leds		= mv6_enable_leds,
	.read_preamp		= mv6_read_preamp,
	.reset_hc		= mv6_reset_hc,
	.reset_flash		= mv6_reset_flash,
	.reset_bus		= mv_reset_pci_bus,
};

static const struct mv_hw_ops mv_soc_ops = {
	.phy_errata		= mv6_phy_errata,
	.enable_leds		= mv_soc_enable_leds,
	.read_preamp		= mv_soc_read_preamp,
	.reset_hc		= mv_soc_reset_hc,
	.reset_flash		= mv_soc_reset_flash,
	.reset_bus		= mv_soc_reset_bus,
};

static const struct mv_hw_ops mv_soc_65n_ops = {
	.phy_errata		= mv_soc_65n_phy_errata,
	.enable_leds		= mv_soc_enable_leds,
	.reset_hc		= mv_soc_reset_hc,
	.reset_flash		= mv_soc_reset_flash,
	.reset_bus		= mv_soc_reset_bus,
};

/*
 * Functions
 */

static inline void writelfl(unsigned long data, void __iomem *addr)
{
	writel(data, addr);
	(void) readl(addr);	/* flush to avoid PCI posted write */
}

static inline unsigned int mv_hc_from_port(unsigned int port)
{
	return port >> MV_PORT_HC_SHIFT;
}

static inline unsigned int mv_hardport_from_port(unsigned int port)
{
	return port & MV_PORT_MASK;
}

/*
 * Consolidate some rather tricky bit shift calculations.
 * This is hot-path stuff, so not a function.
 * Simple code, with two return values, so macro rather than inline.
 *
 * port is the sole input, in range 0..7.
 * shift is one output, for use with main_irq_cause / main_irq_mask registers.
 * hardport is the other output, in range 0..3.
 *
 * Note that port and hardport may be the same variable in some cases.
 */
#define MV_PORT_TO_SHIFT_AND_HARDPORT(port, shift, hardport)	\
{								\
	shift    = mv_hc_from_port(port) * HC_SHIFT;		\
	hardport = mv_hardport_from_port(port);			\
	shift   += hardport * 2;				\
}

static inline void __iomem *mv_hc_base(void __iomem *base, unsigned int hc)
{
	return (base + SATAHC0_REG_BASE + (hc * MV_SATAHC_REG_SZ));
}

static inline void __iomem *mv_hc_base_from_port(void __iomem *base,
						 unsigned int port)
{
	return mv_hc_base(base, mv_hc_from_port(port));
}

static inline void __iomem *mv_port_base(void __iomem *base, unsigned int port)
{
	return  mv_hc_base_from_port(base, port) +
		MV_SATAHC_ARBTR_REG_SZ +
		(mv_hardport_from_port(port) * MV_PORT_REG_SZ);
}

static void __iomem *mv5_phy_base(void __iomem *mmio, unsigned int port)
{
	void __iomem *hc_mmio = mv_hc_base_from_port(mmio, port);
	unsigned long ofs = (mv_hardport_from_port(port) + 1) * 0x100UL;

	return hc_mmio + ofs;
}

static inline void __iomem *mv_host_base(struct ata_host *host)
{
	struct mv_host_priv *hpriv = host->private_data;
	return hpriv->base;
}

static inline void __iomem *mv_ap_base(struct ata_port *ap)
{
	return mv_port_base(mv_host_base(ap->host), ap->port_no);
}

static inline int mv_get_hc_count(unsigned long port_flags)
{
	return ((port_flags & MV_FLAG_DUAL_HC) ? 2 : 1);
}

/**
 *      mv_save_cached_regs - (re-)initialize cached port registers
 *      @ap: the port whose registers we are caching
 *
 *	Initialize the local cache of port registers,
 *	so that reading them over and over again can
 *	be avoided on the hotter paths of this driver.
 *	This saves a few microseconds each time we switch
 *	to/from EDMA mode to perform (eg.) a drive cache flush.
 */
static void mv_save_cached_regs(struct ata_port *ap)
{
	void __iomem *port_mmio = mv_ap_base(ap);
	struct mv_port_priv *pp = ap->private_data;

	pp->cached.fiscfg = readl(port_mmio + FISCFG);
	pp->cached.ltmode = readl(port_mmio + LTMODE);
	pp->cached.haltcond = readl(port_mmio + EDMA_HALTCOND);
	pp->cached.unknown_rsvd = readl(port_mmio + EDMA_UNKNOWN_RSVD);
}

/**
 *      mv_write_cached_reg - write to a cached port register
 *      @addr: hardware address of the register
 *      @old: pointer to cached value of the register
 *      @new: new value for the register
 *
 *	Write a new value to a cached register,
 *	but only if the value is different from before.
 */
static inline void mv_write_cached_reg(void __iomem *addr, u32 *old, u32 new)
{
	if (new != *old) {
		unsigned long laddr;
		*old = new;
		/*
		 * Workaround for 88SX60x1-B2 FEr SATA#13:
		 * Read-after-write is needed to prevent generating 64-bit
		 * write cycles on the PCI bus for SATA interface registers
		 * at offsets ending in 0x4 or 0xc.
		 *
		 * Looks like a lot of fuss, but it avoids an unnecessary
		 * +1 usec read-after-write delay for unaffected registers.
		 */
		laddr = (long)addr & 0xffff;
		if (laddr >= 0x300 && laddr <= 0x33c) {
			laddr &= 0x000f;
			if (laddr == 0x4 || laddr == 0xc) {
				writelfl(new, addr); /* read after write */
				return;
			}
		}
		writel(new, addr); /* unaffected by the errata */
	}
}

static void mv_set_edma_ptrs(void __iomem *port_mmio,
			     struct mv_host_priv *hpriv,
			     struct mv_port_priv *pp)
{
	u32 index;

	/*
	 * initialize request queue
	 */
	pp->req_idx &= MV_MAX_Q_DEPTH_MASK;	/* paranoia */
	index = pp->req_idx << EDMA_REQ_Q_PTR_SHIFT;

	WARN_ON(pp->crqb_dma & 0x3ff);
	writel((pp->crqb_dma >> 16) >> 16, port_mmio + EDMA_REQ_Q_BASE_HI);
	writelfl((pp->crqb_dma & EDMA_REQ_Q_BASE_LO_MASK) | index,
		 port_mmio + EDMA_REQ_Q_IN_PTR);
	writelfl(index, port_mmio + EDMA_REQ_Q_OUT_PTR);

	/*
	 * initialize response queue
	 */
	pp->resp_idx &= MV_MAX_Q_DEPTH_MASK;	/* paranoia */
	index = pp->resp_idx << EDMA_RSP_Q_PTR_SHIFT;

	WARN_ON(pp->crpb_dma & 0xff);
	writel((pp->crpb_dma >> 16) >> 16, port_mmio + EDMA_RSP_Q_BASE_HI);
	writelfl(index, port_mmio + EDMA_RSP_Q_IN_PTR);
	writelfl((pp->crpb_dma & EDMA_RSP_Q_BASE_LO_MASK) | index,
		 port_mmio + EDMA_RSP_Q_OUT_PTR);
}

static void mv_write_main_irq_mask(u32 mask, struct mv_host_priv *hpriv)
{
	/*
	 * When writing to the main_irq_mask in hardware,
	 * we must ensure exclusivity between the interrupt coalescing bits
	 * and the corresponding individual port DONE_IRQ bits.
	 *
	 * Note that this register is really an "IRQ enable" register,
	 * not an "IRQ mask" register as Marvell's naming might suggest.
	 */
	if (mask & (ALL_PORTS_COAL_DONE | PORTS_0_3_COAL_DONE))
		mask &= ~DONE_IRQ_0_3;
	if (mask & (ALL_PORTS_COAL_DONE | PORTS_4_7_COAL_DONE))
		mask &= ~DONE_IRQ_4_7;
	writelfl(mask, hpriv->main_irq_mask_addr);
}

static void mv_set_main_irq_mask(struct ata_host *host,
				 u32 disable_bits, u32 enable_bits)
{
	struct mv_host_priv *hpriv = host->private_data;
	u32 old_mask, new_mask;

	old_mask = hpriv->main_irq_mask;
	new_mask = (old_mask & ~disable_bits) | enable_bits;
	if (new_mask != old_mask) {
		hpriv->main_irq_mask = new_mask;
		mv_write_main_irq_mask(new_mask, hpriv);
	}
}

static void mv_enable_port_irqs(struct ata_port *ap,
				     unsigned int port_bits)
{
	unsigned int shift, hardport, port = ap->port_no;
	u32 disable_bits, enable_bits;

	MV_PORT_TO_SHIFT_AND_HARDPORT(port, shift, hardport);

	disable_bits = (DONE_IRQ | ERR_IRQ) << shift;
	enable_bits  = port_bits << shift;
	mv_set_main_irq_mask(ap->host, disable_bits, enable_bits);
}

static void mv_clear_and_enable_port_irqs(struct ata_port *ap,
					  void __iomem *port_mmio,
					  unsigned int port_irqs)
{
	struct mv_host_priv *hpriv = ap->host->private_data;
	int hardport = mv_hardport_from_port(ap->port_no);
	void __iomem *hc_mmio = mv_hc_base_from_port(
				mv_host_base(ap->host), ap->port_no);
	u32 hc_irq_cause;

	/* clear EDMA event indicators, if any */
	writelfl(0, port_mmio + EDMA_ERR_IRQ_CAUSE);

	/* clear pending irq events */
	hc_irq_cause = ~((DEV_IRQ | DMA_IRQ) << hardport);
	writelfl(hc_irq_cause, hc_mmio + HC_IRQ_CAUSE);

	/* clear FIS IRQ Cause */
	if (IS_GEN_IIE(hpriv))
		writelfl(0, port_mmio + FIS_IRQ_CAUSE);

	mv_enable_port_irqs(ap, port_irqs);
}

static void mv_set_irq_coalescing(struct ata_host *host,
				  unsigned int count, unsigned int usecs)
{
	struct mv_host_priv *hpriv = host->private_data;
	void __iomem *mmio = hpriv->base, *hc_mmio;
	u32 coal_enable = 0;
	unsigned long flags;
	unsigned int clks, is_dual_hc = hpriv->n_ports > MV_PORTS_PER_HC;
	const u32 coal_disable = PORTS_0_3_COAL_DONE | PORTS_4_7_COAL_DONE |
							ALL_PORTS_COAL_DONE;

	/* Disable IRQ coalescing if either threshold is zero */
	if (!usecs || !count) {
		clks = count = 0;
	} else {
		/* Respect maximum limits of the hardware */
		clks = usecs * COAL_CLOCKS_PER_USEC;
		if (clks > MAX_COAL_TIME_THRESHOLD)
			clks = MAX_COAL_TIME_THRESHOLD;
		if (count > MAX_COAL_IO_COUNT)
			count = MAX_COAL_IO_COUNT;
	}

	spin_lock_irqsave(&host->lock, flags);
	mv_set_main_irq_mask(host, coal_disable, 0);

	if (is_dual_hc && !IS_GEN_I(hpriv)) {
		/*
		 * GEN_II/GEN_IIE with dual host controllers:
		 * one set of global thresholds for the entire chip.
		 */
		writel(clks,  mmio + IRQ_COAL_TIME_THRESHOLD);
		writel(count, mmio + IRQ_COAL_IO_THRESHOLD);
		/* clear leftover coal IRQ bit */
		writel(~ALL_PORTS_COAL_IRQ, mmio + IRQ_COAL_CAUSE);
		if (count)
			coal_enable = ALL_PORTS_COAL_DONE;
		clks = count = 0; /* force clearing of regular regs below */
	}

	/*
	 * All chips: independent thresholds for each HC on the chip.
	 */
	hc_mmio = mv_hc_base_from_port(mmio, 0);
	writel(clks,  hc_mmio + HC_IRQ_COAL_TIME_THRESHOLD);
	writel(count, hc_mmio + HC_IRQ_COAL_IO_THRESHOLD);
	writel(~HC_COAL_IRQ, hc_mmio + HC_IRQ_CAUSE);
	if (count)
		coal_enable |= PORTS_0_3_COAL_DONE;
	if (is_dual_hc) {
		hc_mmio = mv_hc_base_from_port(mmio, MV_PORTS_PER_HC);
		writel(clks,  hc_mmio + HC_IRQ_COAL_TIME_THRESHOLD);
		writel(count, hc_mmio + HC_IRQ_COAL_IO_THRESHOLD);
		writel(~HC_COAL_IRQ, hc_mmio + HC_IRQ_CAUSE);
		if (count)
			coal_enable |= PORTS_4_7_COAL_DONE;
	}

	mv_set_main_irq_mask(host, 0, coal_enable);
	spin_unlock_irqrestore(&host->lock, flags);
}

/**
 *      mv_start_edma - Enable eDMA engine
 *      @base: port base address
 *      @pp: port private data
 *
 *      Verify the local cache of the eDMA state is accurate with a
 *      WARN_ON.
 *
 *      LOCKING:
 *      Inherited from caller.
 */
static void mv_start_edma(struct ata_port *ap, void __iomem *port_mmio,
			 struct mv_port_priv *pp, u8 protocol)
{
	int want_ncq = (protocol == ATA_PROT_NCQ);

	if (pp->pp_flags & MV_PP_FLAG_EDMA_EN) {
		int using_ncq = ((pp->pp_flags & MV_PP_FLAG_NCQ_EN) != 0);
		if (want_ncq != using_ncq)
			mv_stop_edma(ap);
	}
	if (!(pp->pp_flags & MV_PP_FLAG_EDMA_EN)) {
		struct mv_host_priv *hpriv = ap->host->private_data;

		mv_edma_cfg(ap, want_ncq, 1);

		mv_set_edma_ptrs(port_mmio, hpriv, pp);
		mv_clear_and_enable_port_irqs(ap, port_mmio, DONE_IRQ|ERR_IRQ);

		writelfl(EDMA_EN, port_mmio + EDMA_CMD);
		pp->pp_flags |= MV_PP_FLAG_EDMA_EN;
	}
}

static void mv_wait_for_edma_empty_idle(struct ata_port *ap)
{
	void __iomem *port_mmio = mv_ap_base(ap);
	const u32 empty_idle = (EDMA_STATUS_CACHE_EMPTY | EDMA_STATUS_IDLE);
	const int per_loop = 5, timeout = (15 * 1000 / per_loop);
	int i;

	/*
	 * Wait for the EDMA engine to finish transactions in progress.
	 * No idea what a good "timeout" value might be, but measurements
	 * indicate that it often requires hundreds of microseconds
	 * with two drives in-use.  So we use the 15msec value above
	 * as a rough guess at what even more drives might require.
	 */
	for (i = 0; i < timeout; ++i) {
		u32 edma_stat = readl(port_mmio + EDMA_STATUS);
		if ((edma_stat & empty_idle) == empty_idle)
			break;
		udelay(per_loop);
	}
	/* ata_port_info(ap, "%s: %u+ usecs\n", __func__, i); */
}

/**
 *      mv_stop_edma_engine - Disable eDMA engine
 *      @port_mmio: io base address
 *
 *      LOCKING:
 *      Inherited from caller.
 */
static int mv_stop_edma_engine(void __iomem *port_mmio)
{
	int i;

	/* Disable eDMA.  The disable bit auto clears. */
	writelfl(EDMA_DS, port_mmio + EDMA_CMD);

	/* Wait for the chip to confirm eDMA is off. */
	for (i = 10000; i > 0; i--) {
		u32 reg = readl(port_mmio + EDMA_CMD);
		if (!(reg & EDMA_EN))
			return 0;
		udelay(10);
	}
	return -EIO;
}

static int mv_stop_edma(struct ata_port *ap)
{
	void __iomem *port_mmio = mv_ap_base(ap);
	struct mv_port_priv *pp = ap->private_data;
	int err = 0;

	if (!(pp->pp_flags & MV_PP_FLAG_EDMA_EN))
		return 0;
	pp->pp_flags &= ~MV_PP_FLAG_EDMA_EN;
	mv_wait_for_edma_empty_idle(ap);
	if (mv_stop_edma_engine(port_mmio)) {
		ata_port_err(ap, "Unable to stop eDMA\n");
		err = -EIO;
	}
	mv_edma_cfg(ap, 0, 0);
	return err;
}

#ifdef ATA_DEBUG
static void mv_dump_mem(void __iomem *start, unsigned bytes)
{
	int b, w;
	for (b = 0; b < bytes; ) {
		DPRINTK("%p: ", start + b);
		for (w = 0; b < bytes && w < 4; w++) {
			printk("%08x ", readl(start + b));
			b += sizeof(u32);
		}
		printk("\n");
	}
}
#endif
#if defined(ATA_DEBUG) || defined(CONFIG_PCI)
static void mv_dump_pci_cfg(struct pci_dev *pdev, unsigned bytes)
{
#ifdef ATA_DEBUG
	int b, w;
	u32 dw;
	for (b = 0; b < bytes; ) {
		DPRINTK("%02x: ", b);
		for (w = 0; b < bytes && w < 4; w++) {
			(void) pci_read_config_dword(pdev, b, &dw);
			printk("%08x ", dw);
			b += sizeof(u32);
		}
		printk("\n");
	}
#endif
}
#endif
static void mv_dump_all_regs(void __iomem *mmio_base, int port,
			     struct pci_dev *pdev)
{
#ifdef ATA_DEBUG
	void __iomem *hc_base = mv_hc_base(mmio_base,
					   port >> MV_PORT_HC_SHIFT);
	void __iomem *port_base;
	int start_port, num_ports, p, start_hc, num_hcs, hc;

	if (0 > port) {
		start_hc = start_port = 0;
		num_ports = 8;		/* shld be benign for 4 port devs */
		num_hcs = 2;
	} else {
		start_hc = port >> MV_PORT_HC_SHIFT;
		start_port = port;
		num_ports = num_hcs = 1;
	}
	DPRINTK("All registers for port(s) %u-%u:\n", start_port,
		num_ports > 1 ? num_ports - 1 : start_port);

	if (NULL != pdev) {
		DPRINTK("PCI config space regs:\n");
		mv_dump_pci_cfg(pdev, 0x68);
	}
	DPRINTK("PCI regs:\n");
	mv_dump_mem(mmio_base+0xc00, 0x3c);
	mv_dump_mem(mmio_base+0xd00, 0x34);
	mv_dump_mem(mmio_base+0xf00, 0x4);
	mv_dump_mem(mmio_base+0x1d00, 0x6c);
	for (hc = start_hc; hc < start_hc + num_hcs; hc++) {
		hc_base = mv_hc_base(mmio_base, hc);
		DPRINTK("HC regs (HC %i):\n", hc);
		mv_dump_mem(hc_base, 0x1c);
	}
	for (p = start_port; p < start_port + num_ports; p++) {
		port_base = mv_port_base(mmio_base, p);
		DPRINTK("EDMA regs (port %i):\n", p);
		mv_dump_mem(port_base, 0x54);
		DPRINTK("SATA regs (port %i):\n", p);
		mv_dump_mem(port_base+0x300, 0x60);
	}
#endif
}

static unsigned int mv_scr_offset(unsigned int sc_reg_in)
{
	unsigned int ofs;

	switch (sc_reg_in) {
	case SCR_STATUS:
	case SCR_CONTROL:
	case SCR_ERROR:
		ofs = SATA_STATUS + (sc_reg_in * sizeof(u32));
		break;
	case SCR_ACTIVE:
		ofs = SATA_ACTIVE;   /* active is not with the others */
		break;
	default:
		ofs = 0xffffffffU;
		break;
	}
	return ofs;
}

static int mv_scr_read(struct ata_link *link, unsigned int sc_reg_in, u32 *val)
{
	unsigned int ofs = mv_scr_offset(sc_reg_in);

	if (ofs != 0xffffffffU) {
		*val = readl(mv_ap_base(link->ap) + ofs);
		return 0;
	} else
		return -EINVAL;
}

static int mv_scr_write(struct ata_link *link, unsigned int sc_reg_in, u32 val)
{
	unsigned int ofs = mv_scr_offset(sc_reg_in);

	if (ofs != 0xffffffffU) {
		void __iomem *addr = mv_ap_base(link->ap) + ofs;
		struct mv_host_priv *hpriv = link->ap->host->private_data;
		if (sc_reg_in == SCR_CONTROL) {
			/*
			 * Workaround for 88SX60x1 FEr SATA#26:
			 *
			 * COMRESETs have to take care not to accidentally
			 * put the drive to sleep when writing SCR_CONTROL.
			 * Setting bits 12..15 prevents this problem.
			 *
			 * So if we see an outbound COMMRESET, set those bits.
			 * Ditto for the followup write that clears the reset.
			 *
			 * The proprietary driver does this for
			 * all chip versions, and so do we.
			 */
			if ((val & 0xf) == 1 || (readl(addr) & 0xf) == 1)
				val |= 0xf000;

			if (hpriv->hp_flags & MV_HP_FIX_LP_PHY_CTL) {
				void __iomem *lp_phy_addr =
					mv_ap_base(link->ap) + LP_PHY_CTL;
				/*
				 * Set PHY speed according to SControl speed.
				 */
				if ((val & 0xf0) == 0x10)
					writelfl(0x7, lp_phy_addr);
				else
					writelfl(0x227, lp_phy_addr);
			}
		}
		writelfl(val, addr);
		return 0;
	} else
		return -EINVAL;
}

static void mv6_dev_config(struct ata_device *adev)
{
	/*
	 * Deal with Gen-II ("mv6") hardware quirks/restrictions:
	 *
	 * Gen-II does not support NCQ over a port multiplier
	 *  (no FIS-based switching).
	 */
	if (adev->flags & ATA_DFLAG_NCQ) {
		if (sata_pmp_attached(adev->link->ap)) {
			adev->flags &= ~ATA_DFLAG_NCQ;
			ata_dev_info(adev,
				"NCQ disabled for command-based switching\n");
		}
	}
}

static int mv_qc_defer(struct ata_queued_cmd *qc)
{
	struct ata_link *link = qc->dev->link;
	struct ata_port *ap = link->ap;
	struct mv_port_priv *pp = ap->private_data;

	/*
	 * Don't allow new commands if we're in a delayed EH state
	 * for NCQ and/or FIS-based switching.
	 */
	if (pp->pp_flags & MV_PP_FLAG_DELAYED_EH)
		return ATA_DEFER_PORT;

	/* PIO commands need exclusive link: no other commands [DMA or PIO]
	 * can run concurrently.
	 * set excl_link when we want to send a PIO command in DMA mode
	 * or a non-NCQ command in NCQ mode.
	 * When we receive a command from that link, and there are no
	 * outstanding commands, mark a flag to clear excl_link and let
	 * the command go through.
	 */
	if (unlikely(ap->excl_link)) {
		if (link == ap->excl_link) {
			if (ap->nr_active_links)
				return ATA_DEFER_PORT;
			qc->flags |= ATA_QCFLAG_CLEAR_EXCL;
			return 0;
		} else
			return ATA_DEFER_PORT;
	}

	/*
	 * If the port is completely idle, then allow the new qc.
	 */
	if (ap->nr_active_links == 0)
		return 0;

	/*
	 * The port is operating in host queuing mode (EDMA) with NCQ
	 * enabled, allow multiple NCQ commands.  EDMA also allows
	 * queueing multiple DMA commands but libata core currently
	 * doesn't allow it.
	 */
	if ((pp->pp_flags & MV_PP_FLAG_EDMA_EN) &&
	    (pp->pp_flags & MV_PP_FLAG_NCQ_EN)) {
		if (ata_is_ncq(qc->tf.protocol))
			return 0;
		else {
			ap->excl_link = link;
			return ATA_DEFER_PORT;
		}
	}

	return ATA_DEFER_PORT;
}

static void mv_config_fbs(struct ata_port *ap, int want_ncq, int want_fbs)
{
	struct mv_port_priv *pp = ap->private_data;
	void __iomem *port_mmio;

	u32 fiscfg,   *old_fiscfg   = &pp->cached.fiscfg;
	u32 ltmode,   *old_ltmode   = &pp->cached.ltmode;
	u32 haltcond, *old_haltcond = &pp->cached.haltcond;

	ltmode   = *old_ltmode & ~LTMODE_BIT8;
	haltcond = *old_haltcond | EDMA_ERR_DEV;

	if (want_fbs) {
		fiscfg = *old_fiscfg | FISCFG_SINGLE_SYNC;
		ltmode = *old_ltmode | LTMODE_BIT8;
		if (want_ncq)
			haltcond &= ~EDMA_ERR_DEV;
		else
			fiscfg |=  FISCFG_WAIT_DEV_ERR;
	} else {
		fiscfg = *old_fiscfg & ~(FISCFG_SINGLE_SYNC | FISCFG_WAIT_DEV_ERR);
	}

	port_mmio = mv_ap_base(ap);
	mv_write_cached_reg(port_mmio + FISCFG, old_fiscfg, fiscfg);
	mv_write_cached_reg(port_mmio + LTMODE, old_ltmode, ltmode);
	mv_write_cached_reg(port_mmio + EDMA_HALTCOND, old_haltcond, haltcond);
}

static void mv_60x1_errata_sata25(struct ata_port *ap, int want_ncq)
{
	struct mv_host_priv *hpriv = ap->host->private_data;
	u32 old, new;

	/* workaround for 88SX60x1 FEr SATA#25 (part 1) */
	old = readl(hpriv->base + GPIO_PORT_CTL);
	if (want_ncq)
		new = old | (1 << 22);
	else
		new = old & ~(1 << 22);
	if (new != old)
		writel(new, hpriv->base + GPIO_PORT_CTL);
}

/**
 *	mv_bmdma_enable - set a magic bit on GEN_IIE to allow bmdma
 *	@ap: Port being initialized
 *
 *	There are two DMA modes on these chips:  basic DMA, and EDMA.
 *
 *	Bit-0 of the "EDMA RESERVED" register enables/disables use
 *	of basic DMA on the GEN_IIE versions of the chips.
 *
 *	This bit survives EDMA resets, and must be set for basic DMA
 *	to function, and should be cleared when EDMA is active.
 */
static void mv_bmdma_enable_iie(struct ata_port *ap, int enable_bmdma)
{
	struct mv_port_priv *pp = ap->private_data;
	u32 new, *old = &pp->cached.unknown_rsvd;

	if (enable_bmdma)
		new = *old | 1;
	else
		new = *old & ~1;
	mv_write_cached_reg(mv_ap_base(ap) + EDMA_UNKNOWN_RSVD, old, new);
}

/*
 * SOC chips have an issue whereby the HDD LEDs don't always blink
 * during I/O when NCQ is enabled. Enabling a special "LED blink" mode
 * of the SOC takes care of it, generating a steady blink rate when
 * any drive on the chip is active.
 *
 * Unfortunately, the blink mode is a global hardware setting for the SOC,
 * so we must use it whenever at least one port on the SOC has NCQ enabled.
 *
 * We turn "LED blink" off when NCQ is not in use anywhere, because the normal
 * LED operation works then, and provides better (more accurate) feedback.
 *
 * Note that this code assumes that an SOC never has more than one HC onboard.
 */
static void mv_soc_led_blink_enable(struct ata_port *ap)
{
	struct ata_host *host = ap->host;
	struct mv_host_priv *hpriv = host->private_data;
	void __iomem *hc_mmio;
	u32 led_ctrl;

	if (hpriv->hp_flags & MV_HP_QUIRK_LED_BLINK_EN)
		return;
	hpriv->hp_flags |= MV_HP_QUIRK_LED_BLINK_EN;
	hc_mmio = mv_hc_base_from_port(mv_host_base(host), ap->port_no);
	led_ctrl = readl(hc_mmio + SOC_LED_CTRL);
	writel(led_ctrl | SOC_LED_CTRL_BLINK, hc_mmio + SOC_LED_CTRL);
}

static void mv_soc_led_blink_disable(struct ata_port *ap)
{
	struct ata_host *host = ap->host;
	struct mv_host_priv *hpriv = host->private_data;
	void __iomem *hc_mmio;
	u32 led_ctrl;
	unsigned int port;

	if (!(hpriv->hp_flags & MV_HP_QUIRK_LED_BLINK_EN))
		return;

	/* disable led-blink only if no ports are using NCQ */
	for (port = 0; port < hpriv->n_ports; port++) {
		struct ata_port *this_ap = host->ports[port];
		struct mv_port_priv *pp = this_ap->private_data;

		if (pp->pp_flags & MV_PP_FLAG_NCQ_EN)
			return;
	}

	hpriv->hp_flags &= ~MV_HP_QUIRK_LED_BLINK_EN;
	hc_mmio = mv_hc_base_from_port(mv_host_base(host), ap->port_no);
	led_ctrl = readl(hc_mmio + SOC_LED_CTRL);
	writel(led_ctrl & ~SOC_LED_CTRL_BLINK, hc_mmio + SOC_LED_CTRL);
}

static void mv_edma_cfg(struct ata_port *ap, int want_ncq, int want_edma)
{
	u32 cfg;
	struct mv_port_priv *pp    = ap->private_data;
	struct mv_host_priv *hpriv = ap->host->private_data;
	void __iomem *port_mmio    = mv_ap_base(ap);

	/* set up non-NCQ EDMA configuration */
	cfg = EDMA_CFG_Q_DEPTH;		/* always 0x1f for *all* chips */
	pp->pp_flags &=
	  ~(MV_PP_FLAG_FBS_EN | MV_PP_FLAG_NCQ_EN | MV_PP_FLAG_FAKE_ATA_BUSY);

	if (IS_GEN_I(hpriv))
		cfg |= (1 << 8);	/* enab config burst size mask */

	else if (IS_GEN_II(hpriv)) {
		cfg |= EDMA_CFG_RD_BRST_EXT | EDMA_CFG_WR_BUFF_LEN;
		mv_60x1_errata_sata25(ap, want_ncq);

	} else if (IS_GEN_IIE(hpriv)) {
		int want_fbs = sata_pmp_attached(ap);
		/*
		 * Possible future enhancement:
		 *
		 * The chip can use FBS with non-NCQ, if we allow it,
		 * But first we need to have the error handling in place
		 * for this mode (datasheet section 7.3.15.4.2.3).
		 * So disallow non-NCQ FBS for now.
		 */
		want_fbs &= want_ncq;

		mv_config_fbs(ap, want_ncq, want_fbs);

		if (want_fbs) {
			pp->pp_flags |= MV_PP_FLAG_FBS_EN;
			cfg |= EDMA_CFG_EDMA_FBS; /* FIS-based switching */
		}

		cfg |= (1 << 23);	/* do not mask PM field in rx'd FIS */
		if (want_edma) {
			cfg |= (1 << 22); /* enab 4-entry host queue cache */
			if (!IS_SOC(hpriv))
				cfg |= (1 << 18); /* enab early completion */
		}
		if (hpriv->hp_flags & MV_HP_CUT_THROUGH)
			cfg |= (1 << 17); /* enab cut-thru (dis stor&forwrd) */
		mv_bmdma_enable_iie(ap, !want_edma);

		if (IS_SOC(hpriv)) {
			if (want_ncq)
				mv_soc_led_blink_enable(ap);
			else
				mv_soc_led_blink_disable(ap);
		}
	}

	if (want_ncq) {
		cfg |= EDMA_CFG_NCQ;
		pp->pp_flags |=  MV_PP_FLAG_NCQ_EN;
	}

	writelfl(cfg, port_mmio + EDMA_CFG);
}

static void mv_port_free_dma_mem(struct ata_port *ap)
{
	struct mv_host_priv *hpriv = ap->host->private_data;
	struct mv_port_priv *pp = ap->private_data;
	int tag;

	if (pp->crqb) {
		dma_pool_free(hpriv->crqb_pool, pp->crqb, pp->crqb_dma);
		pp->crqb = NULL;
	}
	if (pp->crpb) {
		dma_pool_free(hpriv->crpb_pool, pp->crpb, pp->crpb_dma);
		pp->crpb = NULL;
	}
	/*
	 * For GEN_I, there's no NCQ, so we have only a single sg_tbl.
	 * For later hardware, we have one unique sg_tbl per NCQ tag.
	 */
	for (tag = 0; tag < MV_MAX_Q_DEPTH; ++tag) {
		if (pp->sg_tbl[tag]) {
			if (tag == 0 || !IS_GEN_I(hpriv))
				dma_pool_free(hpriv->sg_tbl_pool,
					      pp->sg_tbl[tag],
					      pp->sg_tbl_dma[tag]);
			pp->sg_tbl[tag] = NULL;
		}
	}
}

/**
 *      mv_port_start - Port specific init/start routine.
 *      @ap: ATA channel to manipulate
 *
 *      Allocate and point to DMA memory, init port private memory,
 *      zero indices.
 *
 *      LOCKING:
 *      Inherited from caller.
 */
static int mv_port_start(struct ata_port *ap)
{
	struct device *dev = ap->host->dev;
	struct mv_host_priv *hpriv = ap->host->private_data;
	struct mv_port_priv *pp;
	unsigned long flags;
	int tag;

	pp = devm_kzalloc(dev, sizeof(*pp), GFP_KERNEL);
	if (!pp)
		return -ENOMEM;
	ap->private_data = pp;

	pp->crqb = dma_pool_alloc(hpriv->crqb_pool, GFP_KERNEL, &pp->crqb_dma);
	if (!pp->crqb)
		return -ENOMEM;
	memset(pp->crqb, 0, MV_CRQB_Q_SZ);

	pp->crpb = dma_pool_alloc(hpriv->crpb_pool, GFP_KERNEL, &pp->crpb_dma);
	if (!pp->crpb)
		goto out_port_free_dma_mem;
	memset(pp->crpb, 0, MV_CRPB_Q_SZ);

	/* 6041/6081 Rev. "C0" (and newer) are okay with async notify */
	if (hpriv->hp_flags & MV_HP_ERRATA_60X1C0)
		ap->flags |= ATA_FLAG_AN;
	/*
	 * For GEN_I, there's no NCQ, so we only allocate a single sg_tbl.
	 * For later hardware, we need one unique sg_tbl per NCQ tag.
	 */
	for (tag = 0; tag < MV_MAX_Q_DEPTH; ++tag) {
		if (tag == 0 || !IS_GEN_I(hpriv)) {
			pp->sg_tbl[tag] = dma_pool_alloc(hpriv->sg_tbl_pool,
					      GFP_KERNEL, &pp->sg_tbl_dma[tag]);
			if (!pp->sg_tbl[tag])
				goto out_port_free_dma_mem;
		} else {
			pp->sg_tbl[tag]     = pp->sg_tbl[0];
			pp->sg_tbl_dma[tag] = pp->sg_tbl_dma[0];
		}
	}

	spin_lock_irqsave(ap->lock, flags);
	mv_save_cached_regs(ap);
	mv_edma_cfg(ap, 0, 0);
	spin_unlock_irqrestore(ap->lock, flags);

	return 0;

out_port_free_dma_mem:
	mv_port_free_dma_mem(ap);
	return -ENOMEM;
}

/**
 *      mv_port_stop - Port specific cleanup/stop routine.
 *      @ap: ATA channel to manipulate
 *
 *      Stop DMA, cleanup port memory.
 *
 *      LOCKING:
 *      This routine uses the host lock to protect the DMA stop.
 */
static void mv_port_stop(struct ata_port *ap)
{
	unsigned long flags;

	spin_lock_irqsave(ap->lock, flags);
	mv_stop_edma(ap);
	mv_enable_port_irqs(ap, 0);
	spin_unlock_irqrestore(ap->lock, flags);
	mv_port_free_dma_mem(ap);
}

/**
 *      mv_fill_sg - Fill out the Marvell ePRD (scatter gather) entries
 *      @qc: queued command whose SG list to source from
 *
 *      Populate the SG list and mark the last entry.
 *
 *      LOCKING:
 *      Inherited from caller.
 */
static void mv_fill_sg(struct ata_queued_cmd *qc)
{
	struct mv_port_priv *pp = qc->ap->private_data;
	struct scatterlist *sg;
	struct mv_sg *mv_sg, *last_sg = NULL;
	unsigned int si;

	mv_sg = pp->sg_tbl[qc->tag];
	for_each_sg(qc->sg, sg, qc->n_elem, si) {
		dma_addr_t addr = sg_dma_address(sg);
		u32 sg_len = sg_dma_len(sg);

		while (sg_len) {
			u32 offset = addr & 0xffff;
			u32 len = sg_len;

			if (offset + len > 0x10000)
				len = 0x10000 - offset;

			mv_sg->addr = cpu_to_le32(addr & 0xffffffff);
			mv_sg->addr_hi = cpu_to_le32((addr >> 16) >> 16);
			mv_sg->flags_size = cpu_to_le32(len & 0xffff);
			mv_sg->reserved = 0;

			sg_len -= len;
			addr += len;

			last_sg = mv_sg;
			mv_sg++;
		}
	}

	if (likely(last_sg))
		last_sg->flags_size |= cpu_to_le32(EPRD_FLAG_END_OF_TBL);
	mb(); /* ensure data structure is visible to the chipset */
}

static void mv_crqb_pack_cmd(__le16 *cmdw, u8 data, u8 addr, unsigned last)
{
	u16 tmp = data | (addr << CRQB_CMD_ADDR_SHIFT) | CRQB_CMD_CS |
		(last ? CRQB_CMD_LAST : 0);
	*cmdw = cpu_to_le16(tmp);
}

/**
 *	mv_sff_irq_clear - Clear hardware interrupt after DMA.
 *	@ap: Port associated with this ATA transaction.
 *
 *	We need this only for ATAPI bmdma transactions,
 *	as otherwise we experience spurious interrupts
 *	after libata-sff handles the bmdma interrupts.
 */
static void mv_sff_irq_clear(struct ata_port *ap)
{
	mv_clear_and_enable_port_irqs(ap, mv_ap_base(ap), ERR_IRQ);
}

/**
 *	mv_check_atapi_dma - Filter ATAPI cmds which are unsuitable for DMA.
 *	@qc: queued command to check for chipset/DMA compatibility.
 *
 *	The bmdma engines cannot handle speculative data sizes
 *	(bytecount under/over flow).  So only allow DMA for
 *	data transfer commands with known data sizes.
 *
 *	LOCKING:
 *	Inherited from caller.
 */
static int mv_check_atapi_dma(struct ata_queued_cmd *qc)
{
	struct scsi_cmnd *scmd = qc->scsicmd;

	if (scmd) {
		switch (scmd->cmnd[0]) {
		case READ_6:
		case READ_10:
		case READ_12:
		case WRITE_6:
		case WRITE_10:
		case WRITE_12:
		case GPCMD_READ_CD:
		case GPCMD_SEND_DVD_STRUCTURE:
		case GPCMD_SEND_CUE_SHEET:
			return 0; /* DMA is safe */
		}
	}
	return -EOPNOTSUPP; /* use PIO instead */
}

/**
 *	mv_bmdma_setup - Set up BMDMA transaction
 *	@qc: queued command to prepare DMA for.
 *
 *	LOCKING:
 *	Inherited from caller.
 */
static void mv_bmdma_setup(struct ata_queued_cmd *qc)
{
	struct ata_port *ap = qc->ap;
	void __iomem *port_mmio = mv_ap_base(ap);
	struct mv_port_priv *pp = ap->private_data;

	mv_fill_sg(qc);

	/* clear all DMA cmd bits */
	writel(0, port_mmio + BMDMA_CMD);

	/* load PRD table addr. */
	writel((pp->sg_tbl_dma[qc->tag] >> 16) >> 16,
		port_mmio + BMDMA_PRD_HIGH);
	writelfl(pp->sg_tbl_dma[qc->tag],
		port_mmio + BMDMA_PRD_LOW);

	/* issue r/w command */
	ap->ops->sff_exec_command(ap, &qc->tf);
}

/**
 *	mv_bmdma_start - Start a BMDMA transaction
 *	@qc: queued command to start DMA on.
 *
 *	LOCKING:
 *	Inherited from caller.
 */
static void mv_bmdma_start(struct ata_queued_cmd *qc)
{
	struct ata_port *ap = qc->ap;
	void __iomem *port_mmio = mv_ap_base(ap);
	unsigned int rw = (qc->tf.flags & ATA_TFLAG_WRITE);
	u32 cmd = (rw ? 0 : ATA_DMA_WR) | ATA_DMA_START;

	/* start host DMA transaction */
	writelfl(cmd, port_mmio + BMDMA_CMD);
}

/**
 *	mv_bmdma_stop - Stop BMDMA transfer
 *	@qc: queued command to stop DMA on.
 *
 *	Clears the ATA_DMA_START flag in the bmdma control register
 *
 *	LOCKING:
 *	Inherited from caller.
 */
static void mv_bmdma_stop_ap(struct ata_port *ap)
{
	void __iomem *port_mmio = mv_ap_base(ap);
	u32 cmd;

	/* clear start/stop bit */
	cmd = readl(port_mmio + BMDMA_CMD);
	if (cmd & ATA_DMA_START) {
		cmd &= ~ATA_DMA_START;
		writelfl(cmd, port_mmio + BMDMA_CMD);

		/* one-PIO-cycle guaranteed wait, per spec, for HDMA1:0 transition */
		ata_sff_dma_pause(ap);
	}
}

static void mv_bmdma_stop(struct ata_queued_cmd *qc)
{
	mv_bmdma_stop_ap(qc->ap);
}

/**
 *	mv_bmdma_status - Read BMDMA status
 *	@ap: port for which to retrieve DMA status.
 *
 *	Read and return equivalent of the sff BMDMA status register.
 *
 *	LOCKING:
 *	Inherited from caller.
 */
static u8 mv_bmdma_status(struct ata_port *ap)
{
	void __iomem *port_mmio = mv_ap_base(ap);
	u32 reg, status;

	/*
	 * Other bits are valid only if ATA_DMA_ACTIVE==0,
	 * and the ATA_DMA_INTR bit doesn't exist.
	 */
	reg = readl(port_mmio + BMDMA_STATUS);
	if (reg & ATA_DMA_ACTIVE)
		status = ATA_DMA_ACTIVE;
	else if (reg & ATA_DMA_ERR)
		status = (reg & ATA_DMA_ERR) | ATA_DMA_INTR;
	else {
		/*
		 * Just because DMA_ACTIVE is 0 (DMA completed),
		 * this does _not_ mean the device is "done".
		 * So we should not yet be signalling ATA_DMA_INTR
		 * in some cases.  Eg. DSM/TRIM, and perhaps others.
		 */
		mv_bmdma_stop_ap(ap);
		if (ioread8(ap->ioaddr.altstatus_addr) & ATA_BUSY)
			status = 0;
		else
			status = ATA_DMA_INTR;
	}
	return status;
}

static void mv_rw_multi_errata_sata24(struct ata_queued_cmd *qc)
{
	struct ata_taskfile *tf = &qc->tf;
	/*
	 * Workaround for 88SX60x1 FEr SATA#24.
	 *
	 * Chip may corrupt WRITEs if multi_count >= 4kB.
	 * Note that READs are unaffected.
	 *
	 * It's not clear if this errata really means "4K bytes",
	 * or if it always happens for multi_count > 7
	 * regardless of device sector_size.
	 *
	 * So, for safety, any write with multi_count > 7
	 * gets converted here into a regular PIO write instead:
	 */
	if ((tf->flags & ATA_TFLAG_WRITE) && is_multi_taskfile(tf)) {
		if (qc->dev->multi_count > 7) {
			switch (tf->command) {
			case ATA_CMD_WRITE_MULTI:
				tf->command = ATA_CMD_PIO_WRITE;
				break;
			case ATA_CMD_WRITE_MULTI_FUA_EXT:
				tf->flags &= ~ATA_TFLAG_FUA; /* ugh */
				/* fall through */
			case ATA_CMD_WRITE_MULTI_EXT:
				tf->command = ATA_CMD_PIO_WRITE_EXT;
				break;
			}
		}
	}
}

/**
 *      mv_qc_prep - Host specific command preparation.
 *      @qc: queued command to prepare
 *
 *      This routine simply redirects to the general purpose routine
 *      if command is not DMA.  Else, it handles prep of the CRQB
 *      (command request block), does some sanity checking, and calls
 *      the SG load routine.
 *
 *      LOCKING:
 *      Inherited from caller.
 */
static void mv_qc_prep(struct ata_queued_cmd *qc)
{
	struct ata_port *ap = qc->ap;
	struct mv_port_priv *pp = ap->private_data;
	__le16 *cw;
	struct ata_taskfile *tf = &qc->tf;
	u16 flags = 0;
	unsigned in_index;

	switch (tf->protocol) {
	case ATA_PROT_DMA:
		if (tf->command == ATA_CMD_DSM)
			return;
		/* fall-thru */
	case ATA_PROT_NCQ:
		break;	/* continue below */
	case ATA_PROT_PIO:
		mv_rw_multi_errata_sata24(qc);
		return;
	default:
		return;
	}

	/* Fill in command request block
	 */
	if (!(tf->flags & ATA_TFLAG_WRITE))
		flags |= CRQB_FLAG_READ;
	WARN_ON(MV_MAX_Q_DEPTH <= qc->tag);
	flags |= qc->tag << CRQB_TAG_SHIFT;
	flags |= (qc->dev->link->pmp & 0xf) << CRQB_PMP_SHIFT;

	/* get current queue index from software */
	in_index = pp->req_idx;

	pp->crqb[in_index].sg_addr =
		cpu_to_le32(pp->sg_tbl_dma[qc->tag] & 0xffffffff);
	pp->crqb[in_index].sg_addr_hi =
		cpu_to_le32((pp->sg_tbl_dma[qc->tag] >> 16) >> 16);
	pp->crqb[in_index].ctrl_flags = cpu_to_le16(flags);

	cw = &pp->crqb[in_index].ata_cmd[0];

	/* Sadly, the CRQB cannot accommodate all registers--there are
	 * only 11 bytes...so we must pick and choose required
	 * registers based on the command.  So, we drop feature and
	 * hob_feature for [RW] DMA commands, but they are needed for
	 * NCQ.  NCQ will drop hob_nsect, which is not needed there
	 * (nsect is used only for the tag; feat/hob_feat hold true nsect).
	 */
	switch (tf->command) {
	case ATA_CMD_READ:
	case ATA_CMD_READ_EXT:
	case ATA_CMD_WRITE:
	case ATA_CMD_WRITE_EXT:
	case ATA_CMD_WRITE_FUA_EXT:
		mv_crqb_pack_cmd(cw++, tf->hob_nsect, ATA_REG_NSECT, 0);
		break;
	case ATA_CMD_FPDMA_READ:
	case ATA_CMD_FPDMA_WRITE:
		mv_crqb_pack_cmd(cw++, tf->hob_feature, ATA_REG_FEATURE, 0);
		mv_crqb_pack_cmd(cw++, tf->feature, ATA_REG_FEATURE, 0);
		break;
	default:
		/* The only other commands EDMA supports in non-queued and
		 * non-NCQ mode are: [RW] STREAM DMA and W DMA FUA EXT, none
		 * of which are defined/used by Linux.  If we get here, this
		 * driver needs work.
		 *
		 * FIXME: modify libata to give qc_prep a return value and
		 * return error here.
		 */
		BUG_ON(tf->command);
		break;
	}
	mv_crqb_pack_cmd(cw++, tf->nsect, ATA_REG_NSECT, 0);
	mv_crqb_pack_cmd(cw++, tf->hob_lbal, ATA_REG_LBAL, 0);
	mv_crqb_pack_cmd(cw++, tf->lbal, ATA_REG_LBAL, 0);
	mv_crqb_pack_cmd(cw++, tf->hob_lbam, ATA_REG_LBAM, 0);
	mv_crqb_pack_cmd(cw++, tf->lbam, ATA_REG_LBAM, 0);
	mv_crqb_pack_cmd(cw++, tf->hob_lbah, ATA_REG_LBAH, 0);
	mv_crqb_pack_cmd(cw++, tf->lbah, ATA_REG_LBAH, 0);
	mv_crqb_pack_cmd(cw++, tf->device, ATA_REG_DEVICE, 0);
	mv_crqb_pack_cmd(cw++, tf->command, ATA_REG_CMD, 1);	/* last */

	if (!(qc->flags & ATA_QCFLAG_DMAMAP))
		return;
	mv_fill_sg(qc);
}

/**
 *      mv_qc_prep_iie - Host specific command preparation.
 *      @qc: queued command to prepare
 *
 *      This routine simply redirects to the general purpose routine
 *      if command is not DMA.  Else, it handles prep of the CRQB
 *      (command request block), does some sanity checking, and calls
 *      the SG load routine.
 *
 *      LOCKING:
 *      Inherited from caller.
 */
static void mv_qc_prep_iie(struct ata_queued_cmd *qc)
{
	struct ata_port *ap = qc->ap;
	struct mv_port_priv *pp = ap->private_data;
	struct mv_crqb_iie *crqb;
	struct ata_taskfile *tf = &qc->tf;
	unsigned in_index;
	u32 flags = 0;

	if ((tf->protocol != ATA_PROT_DMA) &&
	    (tf->protocol != ATA_PROT_NCQ))
		return;
	if (tf->command == ATA_CMD_DSM)
		return;  /* use bmdma for this */

	/* Fill in Gen IIE command request block */
	if (!(tf->flags & ATA_TFLAG_WRITE))
		flags |= CRQB_FLAG_READ;

	WARN_ON(MV_MAX_Q_DEPTH <= qc->tag);
	flags |= qc->tag << CRQB_TAG_SHIFT;
	flags |= qc->tag << CRQB_HOSTQ_SHIFT;
	flags |= (qc->dev->link->pmp & 0xf) << CRQB_PMP_SHIFT;

	/* get current queue index from software */
	in_index = pp->req_idx;

	crqb = (struct mv_crqb_iie *) &pp->crqb[in_index];
	crqb->addr = cpu_to_le32(pp->sg_tbl_dma[qc->tag] & 0xffffffff);
	crqb->addr_hi = cpu_to_le32((pp->sg_tbl_dma[qc->tag] >> 16) >> 16);
	crqb->flags = cpu_to_le32(flags);

	crqb->ata_cmd[0] = cpu_to_le32(
			(tf->command << 16) |
			(tf->feature << 24)
		);
	crqb->ata_cmd[1] = cpu_to_le32(
			(tf->lbal << 0) |
			(tf->lbam << 8) |
			(tf->lbah << 16) |
			(tf->device << 24)
		);
	crqb->ata_cmd[2] = cpu_to_le32(
			(tf->hob_lbal << 0) |
			(tf->hob_lbam << 8) |
			(tf->hob_lbah << 16) |
			(tf->hob_feature << 24)
		);
	crqb->ata_cmd[3] = cpu_to_le32(
			(tf->nsect << 0) |
			(tf->hob_nsect << 8)
		);

	if (!(qc->flags & ATA_QCFLAG_DMAMAP))
		return;
	mv_fill_sg(qc);
}

/**
 *	mv_sff_check_status - fetch device status, if valid
 *	@ap: ATA port to fetch status from
 *
 *	When using command issue via mv_qc_issue_fis(),
 *	the initial ATA_BUSY state does not show up in the
 *	ATA status (shadow) register.  This can confuse libata!
 *
 *	So we have a hook here to fake ATA_BUSY for that situation,
 *	until the first time a BUSY, DRQ, or ERR bit is seen.
 *
 *	The rest of the time, it simply returns the ATA status register.
 */
static u8 mv_sff_check_status(struct ata_port *ap)
{
	u8 stat = ioread8(ap->ioaddr.status_addr);
	struct mv_port_priv *pp = ap->private_data;

	if (pp->pp_flags & MV_PP_FLAG_FAKE_ATA_BUSY) {
		if (stat & (ATA_BUSY | ATA_DRQ | ATA_ERR))
			pp->pp_flags &= ~MV_PP_FLAG_FAKE_ATA_BUSY;
		else
			stat = ATA_BUSY;
	}
	return stat;
}

/**
 *	mv_send_fis - Send a FIS, using the "Vendor-Unique FIS" register
 *	@fis: fis to be sent
 *	@nwords: number of 32-bit words in the fis
 */
static unsigned int mv_send_fis(struct ata_port *ap, u32 *fis, int nwords)
{
	void __iomem *port_mmio = mv_ap_base(ap);
	u32 ifctl, old_ifctl, ifstat;
	int i, timeout = 200, final_word = nwords - 1;

	/* Initiate FIS transmission mode */
	old_ifctl = readl(port_mmio + SATA_IFCTL);
	ifctl = 0x100 | (old_ifctl & 0xf);
	writelfl(ifctl, port_mmio + SATA_IFCTL);

	/* Send all words of the FIS except for the final word */
	for (i = 0; i < final_word; ++i)
		writel(fis[i], port_mmio + VENDOR_UNIQUE_FIS);

	/* Flag end-of-transmission, and then send the final word */
	writelfl(ifctl | 0x200, port_mmio + SATA_IFCTL);
	writelfl(fis[final_word], port_mmio + VENDOR_UNIQUE_FIS);

	/*
	 * Wait for FIS transmission to complete.
	 * This typically takes just a single iteration.
	 */
	do {
		ifstat = readl(port_mmio + SATA_IFSTAT);
	} while (!(ifstat & 0x1000) && --timeout);

	/* Restore original port configuration */
	writelfl(old_ifctl, port_mmio + SATA_IFCTL);

	/* See if it worked */
	if ((ifstat & 0x3000) != 0x1000) {
		ata_port_warn(ap, "%s transmission error, ifstat=%08x\n",
			      __func__, ifstat);
		return AC_ERR_OTHER;
	}
	return 0;
}

/**
 *	mv_qc_issue_fis - Issue a command directly as a FIS
 *	@qc: queued command to start
 *
 *	Note that the ATA shadow registers are not updated
 *	after command issue, so the device will appear "READY"
 *	if polled, even while it is BUSY processing the command.
 *
 *	So we use a status hook to fake ATA_BUSY until the drive changes state.
 *
 *	Note: we don't get updated shadow regs on *completion*
 *	of non-data commands. So avoid sending them via this function,
 *	as they will appear to have completed immediately.
 *
 *	GEN_IIE has special registers that we could get the result tf from,
 *	but earlier chipsets do not.  For now, we ignore those registers.
 */
static unsigned int mv_qc_issue_fis(struct ata_queued_cmd *qc)
{
	struct ata_port *ap = qc->ap;
	struct mv_port_priv *pp = ap->private_data;
	struct ata_link *link = qc->dev->link;
	u32 fis[5];
	int err = 0;

	ata_tf_to_fis(&qc->tf, link->pmp, 1, (void *)fis);
	err = mv_send_fis(ap, fis, ARRAY_SIZE(fis));
	if (err)
		return err;

	switch (qc->tf.protocol) {
	case ATAPI_PROT_PIO:
		pp->pp_flags |= MV_PP_FLAG_FAKE_ATA_BUSY;
		/* fall through */
	case ATAPI_PROT_NODATA:
		ap->hsm_task_state = HSM_ST_FIRST;
		break;
	case ATA_PROT_PIO:
		pp->pp_flags |= MV_PP_FLAG_FAKE_ATA_BUSY;
		if (qc->tf.flags & ATA_TFLAG_WRITE)
			ap->hsm_task_state = HSM_ST_FIRST;
		else
			ap->hsm_task_state = HSM_ST;
		break;
	default:
		ap->hsm_task_state = HSM_ST_LAST;
		break;
	}

	if (qc->tf.flags & ATA_TFLAG_POLLING)
		ata_sff_queue_pio_task(link, 0);
	return 0;
}

/**
 *      mv_qc_issue - Initiate a command to the host
 *      @qc: queued command to start
 *
 *      This routine simply redirects to the general purpose routine
 *      if command is not DMA.  Else, it sanity checks our local
 *      caches of the request producer/consumer indices then enables
 *      DMA and bumps the request producer index.
 *
 *      LOCKING:
 *      Inherited from caller.
 */
static unsigned int mv_qc_issue(struct ata_queued_cmd *qc)
{
	static int limit_warnings = 10;
	struct ata_port *ap = qc->ap;
	void __iomem *port_mmio = mv_ap_base(ap);
	struct mv_port_priv *pp = ap->private_data;
	u32 in_index;
	unsigned int port_irqs;

	pp->pp_flags &= ~MV_PP_FLAG_FAKE_ATA_BUSY; /* paranoia */

	switch (qc->tf.protocol) {
	case ATA_PROT_DMA:
		if (qc->tf.command == ATA_CMD_DSM) {
			if (!ap->ops->bmdma_setup)  /* no bmdma on GEN_I */
				return AC_ERR_OTHER;
			break;  /* use bmdma for this */
		}
		/* fall thru */
	case ATA_PROT_NCQ:
		mv_start_edma(ap, port_mmio, pp, qc->tf.protocol);
		pp->req_idx = (pp->req_idx + 1) & MV_MAX_Q_DEPTH_MASK;
		in_index = pp->req_idx << EDMA_REQ_Q_PTR_SHIFT;

		/* Write the request in pointer to kick the EDMA to life */
		writelfl((pp->crqb_dma & EDMA_REQ_Q_BASE_LO_MASK) | in_index,
					port_mmio + EDMA_REQ_Q_IN_PTR);
		return 0;

	case ATA_PROT_PIO:
		/*
		 * Errata SATA#16, SATA#24: warn if multiple DRQs expected.
		 *
		 * Someday, we might implement special polling workarounds
		 * for these, but it all seems rather unnecessary since we
		 * normally use only DMA for commands which transfer more
		 * than a single block of data.
		 *
		 * Much of the time, this could just work regardless.
		 * So for now, just log the incident, and allow the attempt.
		 */
		if (limit_warnings > 0 && (qc->nbytes / qc->sect_size) > 1) {
			--limit_warnings;
			ata_link_warn(qc->dev->link, DRV_NAME
				      ": attempting PIO w/multiple DRQ: "
				      "this may fail due to h/w errata\n");
		}
		/* drop through */
	case ATA_PROT_NODATA:
	case ATAPI_PROT_PIO:
	case ATAPI_PROT_NODATA:
		if (ap->flags & ATA_FLAG_PIO_POLLING)
			qc->tf.flags |= ATA_TFLAG_POLLING;
		break;
	}

	if (qc->tf.flags & ATA_TFLAG_POLLING)
		port_irqs = ERR_IRQ;	/* mask device interrupt when polling */
	else
		port_irqs = ERR_IRQ | DONE_IRQ;	/* unmask all interrupts */

	/*
	 * We're about to send a non-EDMA capable command to the
	 * port.  Turn off EDMA so there won't be problems accessing
	 * shadow block, etc registers.
	 */
	mv_stop_edma(ap);
	mv_clear_and_enable_port_irqs(ap, mv_ap_base(ap), port_irqs);
	mv_pmp_select(ap, qc->dev->link->pmp);

	if (qc->tf.command == ATA_CMD_READ_LOG_EXT) {
		struct mv_host_priv *hpriv = ap->host->private_data;
		/*
		 * Workaround for 88SX60x1 FEr SATA#25 (part 2).
		 *
		 * After any NCQ error, the READ_LOG_EXT command
		 * from libata-eh *must* use mv_qc_issue_fis().
		 * Otherwise it might fail, due to chip errata.
		 *
		 * Rather than special-case it, we'll just *always*
		 * use this method here for READ_LOG_EXT, making for
		 * easier testing.
		 */
		if (IS_GEN_II(hpriv))
			return mv_qc_issue_fis(qc);
	}
	return ata_bmdma_qc_issue(qc);
}

static struct ata_queued_cmd *mv_get_active_qc(struct ata_port *ap)
{
	struct mv_port_priv *pp = ap->private_data;
	struct ata_queued_cmd *qc;

	if (pp->pp_flags & MV_PP_FLAG_NCQ_EN)
		return NULL;
	qc = ata_qc_from_tag(ap, ap->link.active_tag);
	if (qc && !(qc->tf.flags & ATA_TFLAG_POLLING))
		return qc;
	return NULL;
}

static void mv_pmp_error_handler(struct ata_port *ap)
{
	unsigned int pmp, pmp_map;
	struct mv_port_priv *pp = ap->private_data;

	if (pp->pp_flags & MV_PP_FLAG_DELAYED_EH) {
		/*
		 * Perform NCQ error analysis on failed PMPs
		 * before we freeze the port entirely.
		 *
		 * The failed PMPs are marked earlier by mv_pmp_eh_prep().
		 */
		pmp_map = pp->delayed_eh_pmp_map;
		pp->pp_flags &= ~MV_PP_FLAG_DELAYED_EH;
		for (pmp = 0; pmp_map != 0; pmp++) {
			unsigned int this_pmp = (1 << pmp);
			if (pmp_map & this_pmp) {
				struct ata_link *link = &ap->pmp_link[pmp];
				pmp_map &= ~this_pmp;
				ata_eh_analyze_ncq_error(link);
			}
		}
		ata_port_freeze(ap);
	}
	sata_pmp_error_handler(ap);
}

static unsigned int mv_get_err_pmp_map(struct ata_port *ap)
{
	void __iomem *port_mmio = mv_ap_base(ap);

	return readl(port_mmio + SATA_TESTCTL) >> 16;
}

static void mv_pmp_eh_prep(struct ata_port *ap, unsigned int pmp_map)
{
	struct ata_eh_info *ehi;
	unsigned int pmp;

	/*
	 * Initialize EH info for PMPs which saw device errors
	 */
	ehi = &ap->link.eh_info;
	for (pmp = 0; pmp_map != 0; pmp++) {
		unsigned int this_pmp = (1 << pmp);
		if (pmp_map & this_pmp) {
			struct ata_link *link = &ap->pmp_link[pmp];

			pmp_map &= ~this_pmp;
			ehi = &link->eh_info;
			ata_ehi_clear_desc(ehi);
			ata_ehi_push_desc(ehi, "dev err");
			ehi->err_mask |= AC_ERR_DEV;
			ehi->action |= ATA_EH_RESET;
			ata_link_abort(link);
		}
	}
}

static int mv_req_q_empty(struct ata_port *ap)
{
	void __iomem *port_mmio = mv_ap_base(ap);
	u32 in_ptr, out_ptr;

	in_ptr  = (readl(port_mmio + EDMA_REQ_Q_IN_PTR)
			>> EDMA_REQ_Q_PTR_SHIFT) & MV_MAX_Q_DEPTH_MASK;
	out_ptr = (readl(port_mmio + EDMA_REQ_Q_OUT_PTR)
			>> EDMA_REQ_Q_PTR_SHIFT) & MV_MAX_Q_DEPTH_MASK;
	return (in_ptr == out_ptr);	/* 1 == queue_is_empty */
}

static int mv_handle_fbs_ncq_dev_err(struct ata_port *ap)
{
	struct mv_port_priv *pp = ap->private_data;
	int failed_links;
	unsigned int old_map, new_map;

	/*
	 * Device error during FBS+NCQ operation:
	 *
	 * Set a port flag to prevent further I/O being enqueued.
	 * Leave the EDMA running to drain outstanding commands from this port.
	 * Perform the post-mortem/EH only when all responses are complete.
	 * Follow recovery sequence from 6042/7042 datasheet (7.3.15.4.2.2).
	 */
	if (!(pp->pp_flags & MV_PP_FLAG_DELAYED_EH)) {
		pp->pp_flags |= MV_PP_FLAG_DELAYED_EH;
		pp->delayed_eh_pmp_map = 0;
	}
	old_map = pp->delayed_eh_pmp_map;
	new_map = old_map | mv_get_err_pmp_map(ap);

	if (old_map != new_map) {
		pp->delayed_eh_pmp_map = new_map;
		mv_pmp_eh_prep(ap, new_map & ~old_map);
	}
	failed_links = hweight16(new_map);

	ata_port_info(ap,
		      "%s: pmp_map=%04x qc_map=%04x failed_links=%d nr_active_links=%d\n",
		      __func__, pp->delayed_eh_pmp_map,
		      ap->qc_active, failed_links,
		      ap->nr_active_links);

	if (ap->nr_active_links <= failed_links && mv_req_q_empty(ap)) {
		mv_process_crpb_entries(ap, pp);
		mv_stop_edma(ap);
		mv_eh_freeze(ap);
		ata_port_info(ap, "%s: done\n", __func__);
		return 1;	/* handled */
	}
	ata_port_info(ap, "%s: waiting\n", __func__);
	return 1;	/* handled */
}

static int mv_handle_fbs_non_ncq_dev_err(struct ata_port *ap)
{
	/*
	 * Possible future enhancement:
	 *
	 * FBS+non-NCQ operation is not yet implemented.
	 * See related notes in mv_edma_cfg().
	 *
	 * Device error during FBS+non-NCQ operation:
	 *
	 * We need to snapshot the shadow registers for each failed command.
	 * Follow recovery sequence from 6042/7042 datasheet (7.3.15.4.2.3).
	 */
	return 0;	/* not handled */
}

static int mv_handle_dev_err(struct ata_port *ap, u32 edma_err_cause)
{
	struct mv_port_priv *pp = ap->private_data;

	if (!(pp->pp_flags & MV_PP_FLAG_EDMA_EN))
		return 0;	/* EDMA was not active: not handled */
	if (!(pp->pp_flags & MV_PP_FLAG_FBS_EN))
		return 0;	/* FBS was not active: not handled */

	if (!(edma_err_cause & EDMA_ERR_DEV))
		return 0;	/* non DEV error: not handled */
	edma_err_cause &= ~EDMA_ERR_IRQ_TRANSIENT;
	if (edma_err_cause & ~(EDMA_ERR_DEV | EDMA_ERR_SELF_DIS))
		return 0;	/* other problems: not handled */

	if (pp->pp_flags & MV_PP_FLAG_NCQ_EN) {
		/*
		 * EDMA should NOT have self-disabled for this case.
		 * If it did, then something is wrong elsewhere,
		 * and we cannot handle it here.
		 */
		if (edma_err_cause & EDMA_ERR_SELF_DIS) {
			ata_port_warn(ap, "%s: err_cause=0x%x pp_flags=0x%x\n",
				      __func__, edma_err_cause, pp->pp_flags);
			return 0; /* not handled */
		}
		return mv_handle_fbs_ncq_dev_err(ap);
	} else {
		/*
		 * EDMA should have self-disabled for this case.
		 * If it did not, then something is wrong elsewhere,
		 * and we cannot handle it here.
		 */
		if (!(edma_err_cause & EDMA_ERR_SELF_DIS)) {
			ata_port_warn(ap, "%s: err_cause=0x%x pp_flags=0x%x\n",
				      __func__, edma_err_cause, pp->pp_flags);
			return 0; /* not handled */
		}
		return mv_handle_fbs_non_ncq_dev_err(ap);
	}
	return 0;	/* not handled */
}

static void mv_unexpected_intr(struct ata_port *ap, int edma_was_enabled)
{
	struct ata_eh_info *ehi = &ap->link.eh_info;
	char *when = "idle";

	ata_ehi_clear_desc(ehi);
	if (edma_was_enabled) {
		when = "EDMA enabled";
	} else {
		struct ata_queued_cmd *qc = ata_qc_from_tag(ap, ap->link.active_tag);
		if (qc && (qc->tf.flags & ATA_TFLAG_POLLING))
			when = "polling";
	}
	ata_ehi_push_desc(ehi, "unexpected device interrupt while %s", when);
	ehi->err_mask |= AC_ERR_OTHER;
	ehi->action   |= ATA_EH_RESET;
	ata_port_freeze(ap);
}

/**
 *      mv_err_intr - Handle error interrupts on the port
 *      @ap: ATA channel to manipulate
 *
 *      Most cases require a full reset of the chip's state machine,
 *      which also performs a COMRESET.
 *      Also, if the port disabled DMA, update our cached copy to match.
 *
 *      LOCKING:
 *      Inherited from caller.
 */
static void mv_err_intr(struct ata_port *ap)
{
	void __iomem *port_mmio = mv_ap_base(ap);
	u32 edma_err_cause, eh_freeze_mask, serr = 0;
	u32 fis_cause = 0;
	struct mv_port_priv *pp = ap->private_data;
	struct mv_host_priv *hpriv = ap->host->private_data;
	unsigned int action = 0, err_mask = 0;
	struct ata_eh_info *ehi = &ap->link.eh_info;
	struct ata_queued_cmd *qc;
	int abort = 0;

	/*
	 * Read and clear the SError and err_cause bits.
	 * For GenIIe, if EDMA_ERR_TRANS_IRQ_7 is set, we also must read/clear
	 * the FIS_IRQ_CAUSE register before clearing edma_err_cause.
	 */
	sata_scr_read(&ap->link, SCR_ERROR, &serr);
	sata_scr_write_flush(&ap->link, SCR_ERROR, serr);

	edma_err_cause = readl(port_mmio + EDMA_ERR_IRQ_CAUSE);
	if (IS_GEN_IIE(hpriv) && (edma_err_cause & EDMA_ERR_TRANS_IRQ_7)) {
		fis_cause = readl(port_mmio + FIS_IRQ_CAUSE);
		writelfl(~fis_cause, port_mmio + FIS_IRQ_CAUSE);
	}
	writelfl(~edma_err_cause, port_mmio + EDMA_ERR_IRQ_CAUSE);

	if (edma_err_cause & EDMA_ERR_DEV) {
		/*
		 * Device errors during FIS-based switching operation
		 * require special handling.
		 */
		if (mv_handle_dev_err(ap, edma_err_cause))
			return;
	}

	qc = mv_get_active_qc(ap);
	ata_ehi_clear_desc(ehi);
	ata_ehi_push_desc(ehi, "edma_err_cause=%08x pp_flags=%08x",
			  edma_err_cause, pp->pp_flags);

	if (IS_GEN_IIE(hpriv) && (edma_err_cause & EDMA_ERR_TRANS_IRQ_7)) {
		ata_ehi_push_desc(ehi, "fis_cause=%08x", fis_cause);
		if (fis_cause & FIS_IRQ_CAUSE_AN) {
			u32 ec = edma_err_cause &
			       ~(EDMA_ERR_TRANS_IRQ_7 | EDMA_ERR_IRQ_TRANSIENT);
			sata_async_notification(ap);
			if (!ec)
				return; /* Just an AN; no need for the nukes */
			ata_ehi_push_desc(ehi, "SDB notify");
		}
	}
	/*
	 * All generations share these EDMA error cause bits:
	 */
	if (edma_err_cause & EDMA_ERR_DEV) {
		err_mask |= AC_ERR_DEV;
		action |= ATA_EH_RESET;
		ata_ehi_push_desc(ehi, "dev error");
	}
	if (edma_err_cause & (EDMA_ERR_D_PAR | EDMA_ERR_PRD_PAR |
			EDMA_ERR_CRQB_PAR | EDMA_ERR_CRPB_PAR |
			EDMA_ERR_INTRL_PAR)) {
		err_mask |= AC_ERR_ATA_BUS;
		action |= ATA_EH_RESET;
		ata_ehi_push_desc(ehi, "parity error");
	}
	if (edma_err_cause & (EDMA_ERR_DEV_DCON | EDMA_ERR_DEV_CON)) {
		ata_ehi_hotplugged(ehi);
		ata_ehi_push_desc(ehi, edma_err_cause & EDMA_ERR_DEV_DCON ?
			"dev disconnect" : "dev connect");
		action |= ATA_EH_RESET;
	}

	/*
	 * Gen-I has a different SELF_DIS bit,
	 * different FREEZE bits, and no SERR bit:
	 */
	if (IS_GEN_I(hpriv)) {
		eh_freeze_mask = EDMA_EH_FREEZE_5;
		if (edma_err_cause & EDMA_ERR_SELF_DIS_5) {
			pp->pp_flags &= ~MV_PP_FLAG_EDMA_EN;
			ata_ehi_push_desc(ehi, "EDMA self-disable");
		}
	} else {
		eh_freeze_mask = EDMA_EH_FREEZE;
		if (edma_err_cause & EDMA_ERR_SELF_DIS) {
			pp->pp_flags &= ~MV_PP_FLAG_EDMA_EN;
			ata_ehi_push_desc(ehi, "EDMA self-disable");
		}
		if (edma_err_cause & EDMA_ERR_SERR) {
			ata_ehi_push_desc(ehi, "SError=%08x", serr);
			err_mask |= AC_ERR_ATA_BUS;
			action |= ATA_EH_RESET;
		}
	}

	if (!err_mask) {
		err_mask = AC_ERR_OTHER;
		action |= ATA_EH_RESET;
	}

	ehi->serror |= serr;
	ehi->action |= action;

	if (qc)
		qc->err_mask |= err_mask;
	else
		ehi->err_mask |= err_mask;

	if (err_mask == AC_ERR_DEV) {
		/*
		 * Cannot do ata_port_freeze() here,
		 * because it would kill PIO access,
		 * which is needed for further diagnosis.
		 */
		mv_eh_freeze(ap);
		abort = 1;
	} else if (edma_err_cause & eh_freeze_mask) {
		/*
		 * Note to self: ata_port_freeze() calls ata_port_abort()
		 */
		ata_port_freeze(ap);
	} else {
		abort = 1;
	}

	if (abort) {
		if (qc)
			ata_link_abort(qc->dev->link);
		else
			ata_port_abort(ap);
	}
}

static bool mv_process_crpb_response(struct ata_port *ap,
		struct mv_crpb *response, unsigned int tag, int ncq_enabled)
{
	u8 ata_status;
	u16 edma_status = le16_to_cpu(response->flags);

	/*
	 * edma_status from a response queue entry:
	 *   LSB is from EDMA_ERR_IRQ_CAUSE (non-NCQ only).
	 *   MSB is saved ATA status from command completion.
	 */
	if (!ncq_enabled) {
		u8 err_cause = edma_status & 0xff & ~EDMA_ERR_DEV;
		if (err_cause) {
			/*
			 * Error will be seen/handled by
			 * mv_err_intr().  So do nothing at all here.
			 */
			return false;
		}
	}
	ata_status = edma_status >> CRPB_FLAG_STATUS_SHIFT;
	if (!ac_err_mask(ata_status))
		return true;
	/* else: leave it for mv_err_intr() */
	return false;
}

static void mv_process_crpb_entries(struct ata_port *ap, struct mv_port_priv *pp)
{
	void __iomem *port_mmio = mv_ap_base(ap);
	struct mv_host_priv *hpriv = ap->host->private_data;
	u32 in_index;
	bool work_done = false;
	u32 done_mask = 0;
	int ncq_enabled = (pp->pp_flags & MV_PP_FLAG_NCQ_EN);

	/* Get the hardware queue position index */
	in_index = (readl(port_mmio + EDMA_RSP_Q_IN_PTR)
			>> EDMA_RSP_Q_PTR_SHIFT) & MV_MAX_Q_DEPTH_MASK;

	/* Process new responses from since the last time we looked */
	while (in_index != pp->resp_idx) {
		unsigned int tag;
		struct mv_crpb *response = &pp->crpb[pp->resp_idx];

		pp->resp_idx = (pp->resp_idx + 1) & MV_MAX_Q_DEPTH_MASK;

		if (IS_GEN_I(hpriv)) {
			/* 50xx: no NCQ, only one command active at a time */
			tag = ap->link.active_tag;
		} else {
			/* Gen II/IIE: get command tag from CRPB entry */
			tag = le16_to_cpu(response->id) & 0x1f;
		}
		if (mv_process_crpb_response(ap, response, tag, ncq_enabled))
			done_mask |= 1 << tag;
		work_done = true;
	}

	if (work_done) {
		ata_qc_complete_multiple(ap, ap->qc_active ^ done_mask);

		/* Update the software queue position index in hardware */
		writelfl((pp->crpb_dma & EDMA_RSP_Q_BASE_LO_MASK) |
			 (pp->resp_idx << EDMA_RSP_Q_PTR_SHIFT),
			 port_mmio + EDMA_RSP_Q_OUT_PTR);
	}
}

static void mv_port_intr(struct ata_port *ap, u32 port_cause)
{
	struct mv_port_priv *pp;
	int edma_was_enabled;

	/*
	 * Grab a snapshot of the EDMA_EN flag setting,
	 * so that we have a consistent view for this port,
	 * even if something we call of our routines changes it.
	 */
	pp = ap->private_data;
	edma_was_enabled = (pp->pp_flags & MV_PP_FLAG_EDMA_EN);
	/*
	 * Process completed CRPB response(s) before other events.
	 */
	if (edma_was_enabled && (port_cause & DONE_IRQ)) {
		mv_process_crpb_entries(ap, pp);
		if (pp->pp_flags & MV_PP_FLAG_DELAYED_EH)
			mv_handle_fbs_ncq_dev_err(ap);
	}
	/*
	 * Handle chip-reported errors, or continue on to handle PIO.
	 */
	if (unlikely(port_cause & ERR_IRQ)) {
		mv_err_intr(ap);
	} else if (!edma_was_enabled) {
		struct ata_queued_cmd *qc = mv_get_active_qc(ap);
		if (qc)
			ata_bmdma_port_intr(ap, qc);
		else
			mv_unexpected_intr(ap, edma_was_enabled);
	}
}

/**
 *      mv_host_intr - Handle all interrupts on the given host controller
 *      @host: host specific structure
 *      @main_irq_cause: Main interrupt cause register for the chip.
 *
 *      LOCKING:
 *      Inherited from caller.
 */
static int mv_host_intr(struct ata_host *host, u32 main_irq_cause)
{
	struct mv_host_priv *hpriv = host->private_data;
	void __iomem *mmio = hpriv->base, *hc_mmio;
	unsigned int handled = 0, port;

	/* If asserted, clear the "all ports" IRQ coalescing bit */
	if (main_irq_cause & ALL_PORTS_COAL_DONE)
		writel(~ALL_PORTS_COAL_IRQ, mmio + IRQ_COAL_CAUSE);

	for (port = 0; port < hpriv->n_ports; port++) {
		struct ata_port *ap = host->ports[port];
		unsigned int p, shift, hardport, port_cause;

		MV_PORT_TO_SHIFT_AND_HARDPORT(port, shift, hardport);
		/*
		 * Each hc within the host has its own hc_irq_cause register,
		 * where the interrupting ports bits get ack'd.
		 */
		if (hardport == 0) {	/* first port on this hc ? */
			u32 hc_cause = (main_irq_cause >> shift) & HC0_IRQ_PEND;
			u32 port_mask, ack_irqs;
			/*
			 * Skip this entire hc if nothing pending for any ports
			 */
			if (!hc_cause) {
				port += MV_PORTS_PER_HC - 1;
				continue;
			}
			/*
			 * We don't need/want to read the hc_irq_cause register,
			 * because doing so hurts performance, and
			 * main_irq_cause already gives us everything we need.
			 *
			 * But we do have to *write* to the hc_irq_cause to ack
			 * the ports that we are handling this time through.
			 *
			 * This requires that we create a bitmap for those
			 * ports which interrupted us, and use that bitmap
			 * to ack (only) those ports via hc_irq_cause.
			 */
			ack_irqs = 0;
			if (hc_cause & PORTS_0_3_COAL_DONE)
				ack_irqs = HC_COAL_IRQ;
			for (p = 0; p < MV_PORTS_PER_HC; ++p) {
				if ((port + p) >= hpriv->n_ports)
					break;
				port_mask = (DONE_IRQ | ERR_IRQ) << (p * 2);
				if (hc_cause & port_mask)
					ack_irqs |= (DMA_IRQ | DEV_IRQ) << p;
			}
			hc_mmio = mv_hc_base_from_port(mmio, port);
			writelfl(~ack_irqs, hc_mmio + HC_IRQ_CAUSE);
			handled = 1;
		}
		/*
		 * Handle interrupts signalled for this port:
		 */
		port_cause = (main_irq_cause >> shift) & (DONE_IRQ | ERR_IRQ);
		if (port_cause)
			mv_port_intr(ap, port_cause);
	}
	return handled;
}

static int mv_pci_error(struct ata_host *host, void __iomem *mmio)
{
	struct mv_host_priv *hpriv = host->private_data;
	struct ata_port *ap;
	struct ata_queued_cmd *qc;
	struct ata_eh_info *ehi;
	unsigned int i, err_mask, printed = 0;
	u32 err_cause;

	err_cause = readl(mmio + hpriv->irq_cause_offset);

	dev_err(host->dev, "PCI ERROR; PCI IRQ cause=0x%08x\n", err_cause);

	DPRINTK("All regs @ PCI error\n");
	mv_dump_all_regs(mmio, -1, to_pci_dev(host->dev));

	writelfl(0, mmio + hpriv->irq_cause_offset);

	for (i = 0; i < host->n_ports; i++) {
		ap = host->ports[i];
		if (!ata_link_offline(&ap->link)) {
			ehi = &ap->link.eh_info;
			ata_ehi_clear_desc(ehi);
			if (!printed++)
				ata_ehi_push_desc(ehi,
					"PCI err cause 0x%08x", err_cause);
			err_mask = AC_ERR_HOST_BUS;
			ehi->action = ATA_EH_RESET;
			qc = ata_qc_from_tag(ap, ap->link.active_tag);
			if (qc)
				qc->err_mask |= err_mask;
			else
				ehi->err_mask |= err_mask;

			ata_port_freeze(ap);
		}
	}
	return 1;	/* handled */
}

/**
 *      mv_interrupt - Main interrupt event handler
 *      @irq: unused
 *      @dev_instance: private data; in this case the host structure
 *
 *      Read the read only register to determine if any host
 *      controllers have pending interrupts.  If so, call lower level
 *      routine to handle.  Also check for PCI errors which are only
 *      reported here.
 *
 *      LOCKING:
 *      This routine holds the host lock while processing pending
 *      interrupts.
 */
static irqreturn_t mv_interrupt(int irq, void *dev_instance)
{
	struct ata_host *host = dev_instance;
	struct mv_host_priv *hpriv = host->private_data;
	unsigned int handled = 0;
	int using_msi = hpriv->hp_flags & MV_HP_FLAG_MSI;
	u32 main_irq_cause, pending_irqs;

	spin_lock(&host->lock);

	/* for MSI:  block new interrupts while in here */
	if (using_msi)
		mv_write_main_irq_mask(0, hpriv);

	main_irq_cause = readl(hpriv->main_irq_cause_addr);
	pending_irqs   = main_irq_cause & hpriv->main_irq_mask;
	/*
	 * Deal with cases where we either have nothing pending, or have read
	 * a bogus register value which can indicate HW removal or PCI fault.
	 */
	if (pending_irqs && main_irq_cause != 0xffffffffU) {
		if (unlikely((pending_irqs & PCI_ERR) && !IS_SOC(hpriv)))
			handled = mv_pci_error(host, hpriv->base);
		else
			handled = mv_host_intr(host, pending_irqs);
	}

	/* for MSI: unmask; interrupt cause bits will retrigger now */
	if (using_msi)
		mv_write_main_irq_mask(hpriv->main_irq_mask, hpriv);

	spin_unlock(&host->lock);

	return IRQ_RETVAL(handled);
}

static unsigned int mv5_scr_offset(unsigned int sc_reg_in)
{
	unsigned int ofs;

	switch (sc_reg_in) {
	case SCR_STATUS:
	case SCR_ERROR:
	case SCR_CONTROL:
		ofs = sc_reg_in * sizeof(u32);
		break;
	default:
		ofs = 0xffffffffU;
		break;
	}
	return ofs;
}

static int mv5_scr_read(struct ata_link *link, unsigned int sc_reg_in, u32 *val)
{
	struct mv_host_priv *hpriv = link->ap->host->private_data;
	void __iomem *mmio = hpriv->base;
	void __iomem *addr = mv5_phy_base(mmio, link->ap->port_no);
	unsigned int ofs = mv5_scr_offset(sc_reg_in);

	if (ofs != 0xffffffffU) {
		*val = readl(addr + ofs);
		return 0;
	} else
		return -EINVAL;
}

static int mv5_scr_write(struct ata_link *link, unsigned int sc_reg_in, u32 val)
{
	struct mv_host_priv *hpriv = link->ap->host->private_data;
	void __iomem *mmio = hpriv->base;
	void __iomem *addr = mv5_phy_base(mmio, link->ap->port_no);
	unsigned int ofs = mv5_scr_offset(sc_reg_in);

	if (ofs != 0xffffffffU) {
		writelfl(val, addr + ofs);
		return 0;
	} else
		return -EINVAL;
}

static void mv5_reset_bus(struct ata_host *host, void __iomem *mmio)
{
	struct pci_dev *pdev = to_pci_dev(host->dev);
	int early_5080;

	early_5080 = (pdev->device == 0x5080) && (pdev->revision == 0);

	if (!early_5080) {
		u32 tmp = readl(mmio + MV_PCI_EXP_ROM_BAR_CTL);
		tmp |= (1 << 0);
		writel(tmp, mmio + MV_PCI_EXP_ROM_BAR_CTL);
	}

	mv_reset_pci_bus(host, mmio);
}

static void mv5_reset_flash(struct mv_host_priv *hpriv, void __iomem *mmio)
{
	writel(0x0fcfffff, mmio + FLASH_CTL);
}

static void mv5_read_preamp(struct mv_host_priv *hpriv, int idx,
			   void __iomem *mmio)
{
	void __iomem *phy_mmio = mv5_phy_base(mmio, idx);
	u32 tmp;

	tmp = readl(phy_mmio + MV5_PHY_MODE);

	hpriv->signal[idx].pre = tmp & 0x1800;	/* bits 12:11 */
	hpriv->signal[idx].amps = tmp & 0xe0;	/* bits 7:5 */
}

static void mv5_enable_leds(struct mv_host_priv *hpriv, void __iomem *mmio)
{
	u32 tmp;

	writel(0, mmio + GPIO_PORT_CTL);

	/* FIXME: handle MV_HP_ERRATA_50XXB2 errata */

	tmp = readl(mmio + MV_PCI_EXP_ROM_BAR_CTL);
	tmp |= ~(1 << 0);
	writel(tmp, mmio + MV_PCI_EXP_ROM_BAR_CTL);
}

static void mv5_phy_errata(struct mv_host_priv *hpriv, void __iomem *mmio,
			   unsigned int port)
{
	void __iomem *phy_mmio = mv5_phy_base(mmio, port);
	const u32 mask = (1<<12) | (1<<11) | (1<<7) | (1<<6) | (1<<5);
	u32 tmp;
	int fix_apm_sq = (hpriv->hp_flags & MV_HP_ERRATA_50XXB0);

	if (fix_apm_sq) {
		tmp = readl(phy_mmio + MV5_LTMODE);
		tmp |= (1 << 19);
		writel(tmp, phy_mmio + MV5_LTMODE);

		tmp = readl(phy_mmio + MV5_PHY_CTL);
		tmp &= ~0x3;
		tmp |= 0x1;
		writel(tmp, phy_mmio + MV5_PHY_CTL);
	}

	tmp = readl(phy_mmio + MV5_PHY_MODE);
	tmp &= ~mask;
	tmp |= hpriv->signal[port].pre;
	tmp |= hpriv->signal[port].amps;
	writel(tmp, phy_mmio + MV5_PHY_MODE);
}


#undef ZERO
#define ZERO(reg) writel(0, port_mmio + (reg))
static void mv5_reset_hc_port(struct mv_host_priv *hpriv, void __iomem *mmio,
			     unsigned int port)
{
	void __iomem *port_mmio = mv_port_base(mmio, port);

	mv_reset_channel(hpriv, mmio, port);

	ZERO(0x028);	/* command */
	writel(0x11f, port_mmio + EDMA_CFG);
	ZERO(0x004);	/* timer */
	ZERO(0x008);	/* irq err cause */
	ZERO(0x00c);	/* irq err mask */
	ZERO(0x010);	/* rq bah */
	ZERO(0x014);	/* rq inp */
	ZERO(0x018);	/* rq outp */
	ZERO(0x01c);	/* respq bah */
	ZERO(0x024);	/* respq outp */
	ZERO(0x020);	/* respq inp */
	ZERO(0x02c);	/* test control */
	writel(0xbc, port_mmio + EDMA_IORDY_TMOUT);
}
#undef ZERO

#define ZERO(reg) writel(0, hc_mmio + (reg))
static void mv5_reset_one_hc(struct mv_host_priv *hpriv, void __iomem *mmio,
			unsigned int hc)
{
	void __iomem *hc_mmio = mv_hc_base(mmio, hc);
	u32 tmp;

	ZERO(0x00c);
	ZERO(0x010);
	ZERO(0x014);
	ZERO(0x018);

	tmp = readl(hc_mmio + 0x20);
	tmp &= 0x1c1c1c1c;
	tmp |= 0x03030303;
	writel(tmp, hc_mmio + 0x20);
}
#undef ZERO

static int mv5_reset_hc(struct mv_host_priv *hpriv, void __iomem *mmio,
			unsigned int n_hc)
{
	unsigned int hc, port;

	for (hc = 0; hc < n_hc; hc++) {
		for (port = 0; port < MV_PORTS_PER_HC; port++)
			mv5_reset_hc_port(hpriv, mmio,
					  (hc * MV_PORTS_PER_HC) + port);

		mv5_reset_one_hc(hpriv, mmio, hc);
	}

	return 0;
}

#undef ZERO
#define ZERO(reg) writel(0, mmio + (reg))
static void mv_reset_pci_bus(struct ata_host *host, void __iomem *mmio)
{
	struct mv_host_priv *hpriv = host->private_data;
	u32 tmp;

	tmp = readl(mmio + MV_PCI_MODE);
	tmp &= 0xff00ffff;
	writel(tmp, mmio + MV_PCI_MODE);

	ZERO(MV_PCI_DISC_TIMER);
	ZERO(MV_PCI_MSI_TRIGGER);
	writel(0x000100ff, mmio + MV_PCI_XBAR_TMOUT);
	ZERO(MV_PCI_SERR_MASK);
	ZERO(hpriv->irq_cause_offset);
	ZERO(hpriv->irq_mask_offset);
	ZERO(MV_PCI_ERR_LOW_ADDRESS);
	ZERO(MV_PCI_ERR_HIGH_ADDRESS);
	ZERO(MV_PCI_ERR_ATTRIBUTE);
	ZERO(MV_PCI_ERR_COMMAND);
}
#undef ZERO

static void mv6_reset_flash(struct mv_host_priv *hpriv, void __iomem *mmio)
{
	u32 tmp;

	mv5_reset_flash(hpriv, mmio);

	tmp = readl(mmio + GPIO_PORT_CTL);
	tmp &= 0x3;
	tmp |= (1 << 5) | (1 << 6);
	writel(tmp, mmio + GPIO_PORT_CTL);
}

/**
 *      mv6_reset_hc - Perform the 6xxx global soft reset
 *      @mmio: base address of the HBA
 *
 *      This routine only applies to 6xxx parts.
 *
 *      LOCKING:
 *      Inherited from caller.
 */
static int mv6_reset_hc(struct mv_host_priv *hpriv, void __iomem *mmio,
			unsigned int n_hc)
{
	void __iomem *reg = mmio + PCI_MAIN_CMD_STS;
	int i, rc = 0;
	u32 t;

	/* Following procedure defined in PCI "main command and status
	 * register" table.
	 */
	t = readl(reg);
	writel(t | STOP_PCI_MASTER, reg);

	for (i = 0; i < 1000; i++) {
		udelay(1);
		t = readl(reg);
		if (PCI_MASTER_EMPTY & t)
			break;
	}
	if (!(PCI_MASTER_EMPTY & t)) {
		printk(KERN_ERR DRV_NAME ": PCI master won't flush\n");
		rc = 1;
		goto done;
	}

	/* set reset */
	i = 5;
	do {
		writel(t | GLOB_SFT_RST, reg);
		t = readl(reg);
		udelay(1);
	} while (!(GLOB_SFT_RST & t) && (i-- > 0));

	if (!(GLOB_SFT_RST & t)) {
		printk(KERN_ERR DRV_NAME ": can't set global reset\n");
		rc = 1;
		goto done;
	}

	/* clear reset and *reenable the PCI master* (not mentioned in spec) */
	i = 5;
	do {
		writel(t & ~(GLOB_SFT_RST | STOP_PCI_MASTER), reg);
		t = readl(reg);
		udelay(1);
	} while ((GLOB_SFT_RST & t) && (i-- > 0));

	if (GLOB_SFT_RST & t) {
		printk(KERN_ERR DRV_NAME ": can't clear global reset\n");
		rc = 1;
	}
done:
	return rc;
}

static void mv6_read_preamp(struct mv_host_priv *hpriv, int idx,
			   void __iomem *mmio)
{
	void __iomem *port_mmio;
	u32 tmp;

	tmp = readl(mmio + RESET_CFG);
	if ((tmp & (1 << 0)) == 0) {
		hpriv->signal[idx].amps = 0x7 << 8;
		hpriv->signal[idx].pre = 0x1 << 5;
		return;
	}

	port_mmio = mv_port_base(mmio, idx);
	tmp = readl(port_mmio + PHY_MODE2);

	hpriv->signal[idx].amps = tmp & 0x700;	/* bits 10:8 */
	hpriv->signal[idx].pre = tmp & 0xe0;	/* bits 7:5 */
}

static void mv6_enable_leds(struct mv_host_priv *hpriv, void __iomem *mmio)
{
	writel(0x00000060, mmio + GPIO_PORT_CTL);
}

static void mv6_phy_errata(struct mv_host_priv *hpriv, void __iomem *mmio,
			   unsigned int port)
{
	void __iomem *port_mmio = mv_port_base(mmio, port);

	u32 hp_flags = hpriv->hp_flags;
	int fix_phy_mode2 =
		hp_flags & (MV_HP_ERRATA_60X1B2 | MV_HP_ERRATA_60X1C0);
	int fix_phy_mode4 =
		hp_flags & (MV_HP_ERRATA_60X1B2 | MV_HP_ERRATA_60X1C0);
	u32 m2, m3;

	if (fix_phy_mode2) {
		m2 = readl(port_mmio + PHY_MODE2);
		m2 &= ~(1 << 16);
		m2 |= (1 << 31);
		writel(m2, port_mmio + PHY_MODE2);

		udelay(200);

		m2 = readl(port_mmio + PHY_MODE2);
		m2 &= ~((1 << 16) | (1 << 31));
		writel(m2, port_mmio + PHY_MODE2);

		udelay(200);
	}

	/*
	 * Gen-II/IIe PHY_MODE3 errata RM#2:
	 * Achieves better receiver noise performance than the h/w default:
	 */
	m3 = readl(port_mmio + PHY_MODE3);
	m3 = (m3 & 0x1f) | (0x5555601 << 5);

	/* Guideline 88F5182 (GL# SATA-S11) */
	if (IS_SOC(hpriv))
		m3 &= ~0x1c;

	if (fix_phy_mode4) {
		u32 m4 = readl(port_mmio + PHY_MODE4);
		/*
		 * Enforce reserved-bit restrictions on GenIIe devices only.
		 * For earlier chipsets, force only the internal config field
		 *  (workaround for errata FEr SATA#10 part 1).
		 */
		if (IS_GEN_IIE(hpriv))
			m4 = (m4 & ~PHY_MODE4_RSVD_ZEROS) | PHY_MODE4_RSVD_ONES;
		else
			m4 = (m4 & ~PHY_MODE4_CFG_MASK) | PHY_MODE4_CFG_VALUE;
		writel(m4, port_mmio + PHY_MODE4);
	}
	/*
	 * Workaround for 60x1-B2 errata SATA#13:
	 * Any write to PHY_MODE4 (above) may corrupt PHY_MODE3,
	 * so we must always rewrite PHY_MODE3 after PHY_MODE4.
	 * Or ensure we use writelfl() when writing PHY_MODE4.
	 */
	writel(m3, port_mmio + PHY_MODE3);

	/* Revert values of pre-emphasis and signal amps to the saved ones */
	m2 = readl(port_mmio + PHY_MODE2);

	m2 &= ~MV_M2_PREAMP_MASK;
	m2 |= hpriv->signal[port].amps;
	m2 |= hpriv->signal[port].pre;
	m2 &= ~(1 << 16);

	/* according to mvSata 3.6.1, some IIE values are fixed */
	if (IS_GEN_IIE(hpriv)) {
		m2 &= ~0xC30FF01F;
		m2 |= 0x0000900F;
	}

	writel(m2, port_mmio + PHY_MODE2);
}

/* TODO: use the generic LED interface to configure the SATA Presence */
/* & Acitivy LEDs on the board */
static void mv_soc_enable_leds(struct mv_host_priv *hpriv,
				      void __iomem *mmio)
{
	return;
}

static void mv_soc_read_preamp(struct mv_host_priv *hpriv, int idx,
			   void __iomem *mmio)
{
	void __iomem *port_mmio;
	u32 tmp;

	port_mmio = mv_port_base(mmio, idx);
	tmp = readl(port_mmio + PHY_MODE2);

	hpriv->signal[idx].amps = tmp & 0x700;	/* bits 10:8 */
	hpriv->signal[idx].pre = tmp & 0xe0;	/* bits 7:5 */
}

#undef ZERO
#define ZERO(reg) writel(0, port_mmio + (reg))
static void mv_soc_reset_hc_port(struct mv_host_priv *hpriv,
					void __iomem *mmio, unsigned int port)
{
	void __iomem *port_mmio = mv_port_base(mmio, port);

	mv_reset_channel(hpriv, mmio, port);

	ZERO(0x028);		/* command */
	writel(0x101f, port_mmio + EDMA_CFG);
	ZERO(0x004);		/* timer */
	ZERO(0x008);		/* irq err cause */
	ZERO(0x00c);		/* irq err mask */
	ZERO(0x010);		/* rq bah */
	ZERO(0x014);		/* rq inp */
	ZERO(0x018);		/* rq outp */
	ZERO(0x01c);		/* respq bah */
	ZERO(0x024);		/* respq outp */
	ZERO(0x020);		/* respq inp */
	ZERO(0x02c);		/* test control */
	writel(0x800, port_mmio + EDMA_IORDY_TMOUT);
}

#undef ZERO

#define ZERO(reg) writel(0, hc_mmio + (reg))
static void mv_soc_reset_one_hc(struct mv_host_priv *hpriv,
				       void __iomem *mmio)
{
	void __iomem *hc_mmio = mv_hc_base(mmio, 0);

	ZERO(0x00c);
	ZERO(0x010);
	ZERO(0x014);

}

#undef ZERO

static int mv_soc_reset_hc(struct mv_host_priv *hpriv,
				  void __iomem *mmio, unsigned int n_hc)
{
	unsigned int port;

	for (port = 0; port < hpriv->n_ports; port++)
		mv_soc_reset_hc_port(hpriv, mmio, port);

	mv_soc_reset_one_hc(hpriv, mmio);

	return 0;
}

static void mv_soc_reset_flash(struct mv_host_priv *hpriv,
				      void __iomem *mmio)
{
	return;
}

static void mv_soc_reset_bus(struct ata_host *host, void __iomem *mmio)
{
	return;
}

static void mv_soc_65n_phy_errata(struct mv_host_priv *hpriv,
				  void __iomem *mmio, unsigned int port)
{
	void __iomem *port_mmio = mv_port_base(mmio, port);
	u32	reg;

	reg = readl(port_mmio + PHY_MODE3);
	reg &= ~(0x3 << 27);	/* SELMUPF (bits 28:27) to 1 */
	reg |= (0x1 << 27);
	reg &= ~(0x3 << 29);	/* SELMUPI (bits 30:29) to 1 */
	reg |= (0x1 << 29);
	writel(reg, port_mmio + PHY_MODE3);

	reg = readl(port_mmio + PHY_MODE4);
	reg &= ~0x1;	/* SATU_OD8 (bit 0) to 0, reserved bit 16 must be set */
	reg |= (0x1 << 16);
	writel(reg, port_mmio + PHY_MODE4);

	reg = readl(port_mmio + PHY_MODE9_GEN2);
	reg &= ~0xf;	/* TXAMP[3:0] (bits 3:0) to 8 */
	reg |= 0x8;
	reg &= ~(0x1 << 14);	/* TXAMP[4] (bit 14) to 0 */
	writel(reg, port_mmio + PHY_MODE9_GEN2);

	reg = readl(port_mmio + PHY_MODE9_GEN1);
	reg &= ~0xf;	/* TXAMP[3:0] (bits 3:0) to 8 */
	reg |= 0x8;
	reg &= ~(0x1 << 14);	/* TXAMP[4] (bit 14) to 0 */
	writel(reg, port_mmio + PHY_MODE9_GEN1);
}

/**
 *	soc_is_65 - check if the soc is 65 nano device
 *
 *	Detect the type of the SoC, this is done by reading the PHYCFG_OFS
 *	register, this register should contain non-zero value and it exists only
 *	in the 65 nano devices, when reading it from older devices we get 0.
 */
static bool soc_is_65n(struct mv_host_priv *hpriv)
{
	void __iomem *port0_mmio = mv_port_base(hpriv->base, 0);

	if (readl(port0_mmio + PHYCFG_OFS))
		return true;
	return false;
}

static void mv_setup_ifcfg(void __iomem *port_mmio, int want_gen2i)
{
	u32 ifcfg = readl(port_mmio + SATA_IFCFG);

	ifcfg = (ifcfg & 0xf7f) | 0x9b1000;	/* from chip spec */
	if (want_gen2i)
		ifcfg |= (1 << 7);		/* enable gen2i speed */
	writelfl(ifcfg, port_mmio + SATA_IFCFG);
}

static void mv_reset_channel(struct mv_host_priv *hpriv, void __iomem *mmio,
			     unsigned int port_no)
{
	void __iomem *port_mmio = mv_port_base(mmio, port_no);

	/*
	 * The datasheet warns against setting EDMA_RESET when EDMA is active
	 * (but doesn't say what the problem might be).  So we first try
	 * to disable the EDMA engine before doing the EDMA_RESET operation.
	 */
	mv_stop_edma_engine(port_mmio);
	writelfl(EDMA_RESET, port_mmio + EDMA_CMD);

	if (!IS_GEN_I(hpriv)) {
		/* Enable 3.0gb/s link speed: this survives EDMA_RESET */
		mv_setup_ifcfg(port_mmio, 1);
	}
	/*
	 * Strobing EDMA_RESET here causes a hard reset of the SATA transport,
	 * link, and physical layers.  It resets all SATA interface registers
	 * (except for SATA_IFCFG), and issues a COMRESET to the dev.
	 */
	writelfl(EDMA_RESET, port_mmio + EDMA_CMD);
	udelay(25);	/* allow reset propagation */
	writelfl(0, port_mmio + EDMA_CMD);

	hpriv->ops->phy_errata(hpriv, mmio, port_no);

	if (IS_GEN_I(hpriv))
		mdelay(1);
}

static void mv_pmp_select(struct ata_port *ap, int pmp)
{
	if (sata_pmp_supported(ap)) {
		void __iomem *port_mmio = mv_ap_base(ap);
		u32 reg = readl(port_mmio + SATA_IFCTL);
		int old = reg & 0xf;

		if (old != pmp) {
			reg = (reg & ~0xf) | pmp;
			writelfl(reg, port_mmio + SATA_IFCTL);
		}
	}
}

static int mv_pmp_hardreset(struct ata_link *link, unsigned int *class,
				unsigned long deadline)
{
	mv_pmp_select(link->ap, sata_srst_pmp(link));
	return sata_std_hardreset(link, class, deadline);
}

static int mv_softreset(struct ata_link *link, unsigned int *class,
				unsigned long deadline)
{
	mv_pmp_select(link->ap, sata_srst_pmp(link));
	return ata_sff_softreset(link, class, deadline);
}

static int mv_hardreset(struct ata_link *link, unsigned int *class,
			unsigned long deadline)
{
	struct ata_port *ap = link->ap;
	struct mv_host_priv *hpriv = ap->host->private_data;
	struct mv_port_priv *pp = ap->private_data;
	void __iomem *mmio = hpriv->base;
	int rc, attempts = 0, extra = 0;
	u32 sstatus;
	bool online;

	mv_reset_channel(hpriv, mmio, ap->port_no);
	pp->pp_flags &= ~MV_PP_FLAG_EDMA_EN;
	pp->pp_flags &=
	  ~(MV_PP_FLAG_FBS_EN | MV_PP_FLAG_NCQ_EN | MV_PP_FLAG_FAKE_ATA_BUSY);

	/* Workaround for errata FEr SATA#10 (part 2) */
	do {
		const unsigned long *timing =
				sata_ehc_deb_timing(&link->eh_context);

		rc = sata_link_hardreset(link, timing, deadline + extra,
					 &online, NULL);
		rc = online ? -EAGAIN : rc;
		if (rc)
			return rc;
		sata_scr_read(link, SCR_STATUS, &sstatus);
		if (!IS_GEN_I(hpriv) && ++attempts >= 5 && sstatus == 0x121) {
			/* Force 1.5gb/s link speed and try again */
			mv_setup_ifcfg(mv_ap_base(ap), 0);
			if (time_after(jiffies + HZ, deadline))
				extra = HZ; /* only extend it once, max */
		}
	} while (sstatus != 0x0 && sstatus != 0x113 && sstatus != 0x123);
	mv_save_cached_regs(ap);
	mv_edma_cfg(ap, 0, 0);

	return rc;
}

static void mv_eh_freeze(struct ata_port *ap)
{
	mv_stop_edma(ap);
	mv_enable_port_irqs(ap, 0);
}

static void mv_eh_thaw(struct ata_port *ap)
{
	struct mv_host_priv *hpriv = ap->host->private_data;
	unsigned int port = ap->port_no;
	unsigned int hardport = mv_hardport_from_port(port);
	void __iomem *hc_mmio = mv_hc_base_from_port(hpriv->base, port);
	void __iomem *port_mmio = mv_ap_base(ap);
	u32 hc_irq_cause;

	/* clear EDMA errors on this port */
	writel(0, port_mmio + EDMA_ERR_IRQ_CAUSE);

	/* clear pending irq events */
	hc_irq_cause = ~((DEV_IRQ | DMA_IRQ) << hardport);
	writelfl(hc_irq_cause, hc_mmio + HC_IRQ_CAUSE);

	mv_enable_port_irqs(ap, ERR_IRQ);
}

/**
 *      mv_port_init - Perform some early initialization on a single port.
 *      @port: libata data structure storing shadow register addresses
 *      @port_mmio: base address of the port
 *
 *      Initialize shadow register mmio addresses, clear outstanding
 *      interrupts on the port, and unmask interrupts for the future
 *      start of the port.
 *
 *      LOCKING:
 *      Inherited from caller.
 */
static void mv_port_init(struct ata_ioports *port,  void __iomem *port_mmio)
{
	void __iomem *serr, *shd_base = port_mmio + SHD_BLK;

	/* PIO related setup
	 */
	port->data_addr = shd_base + (sizeof(u32) * ATA_REG_DATA);
	port->error_addr =
		port->feature_addr = shd_base + (sizeof(u32) * ATA_REG_ERR);
	port->nsect_addr = shd_base + (sizeof(u32) * ATA_REG_NSECT);
	port->lbal_addr = shd_base + (sizeof(u32) * ATA_REG_LBAL);
	port->lbam_addr = shd_base + (sizeof(u32) * ATA_REG_LBAM);
	port->lbah_addr = shd_base + (sizeof(u32) * ATA_REG_LBAH);
	port->device_addr = shd_base + (sizeof(u32) * ATA_REG_DEVICE);
	port->status_addr =
		port->command_addr = shd_base + (sizeof(u32) * ATA_REG_STATUS);
	/* special case: control/altstatus doesn't have ATA_REG_ address */
	port->altstatus_addr = port->ctl_addr = shd_base + SHD_CTL_AST;

	/* Clear any currently outstanding port interrupt conditions */
	serr = port_mmio + mv_scr_offset(SCR_ERROR);
	writelfl(readl(serr), serr);
	writelfl(0, port_mmio + EDMA_ERR_IRQ_CAUSE);

	/* unmask all non-transient EDMA error interrupts */
	writelfl(~EDMA_ERR_IRQ_TRANSIENT, port_mmio + EDMA_ERR_IRQ_MASK);

	VPRINTK("EDMA cfg=0x%08x EDMA IRQ err cause/mask=0x%08x/0x%08x\n",
		readl(port_mmio + EDMA_CFG),
		readl(port_mmio + EDMA_ERR_IRQ_CAUSE),
		readl(port_mmio + EDMA_ERR_IRQ_MASK));
}

static unsigned int mv_in_pcix_mode(struct ata_host *host)
{
	struct mv_host_priv *hpriv = host->private_data;
	void __iomem *mmio = hpriv->base;
	u32 reg;

	if (IS_SOC(hpriv) || !IS_PCIE(hpriv))
		return 0;	/* not PCI-X capable */
	reg = readl(mmio + MV_PCI_MODE);
	if ((reg & MV_PCI_MODE_MASK) == 0)
		return 0;	/* conventional PCI mode */
	return 1;	/* chip is in PCI-X mode */
}

static int mv_pci_cut_through_okay(struct ata_host *host)
{
	struct mv_host_priv *hpriv = host->private_data;
	void __iomem *mmio = hpriv->base;
	u32 reg;

	if (!mv_in_pcix_mode(host)) {
		reg = readl(mmio + MV_PCI_COMMAND);
		if (reg & MV_PCI_COMMAND_MRDTRIG)
			return 0; /* not okay */
	}
	return 1; /* okay */
}

static void mv_60x1b2_errata_pci7(struct ata_host *host)
{
	struct mv_host_priv *hpriv = host->private_data;
	void __iomem *mmio = hpriv->base;

	/* workaround for 60x1-B2 errata PCI#7 */
	if (mv_in_pcix_mode(host)) {
		u32 reg = readl(mmio + MV_PCI_COMMAND);
		writelfl(reg & ~MV_PCI_COMMAND_MWRCOM, mmio + MV_PCI_COMMAND);
	}
}

static int mv_chip_id(struct ata_host *host, unsigned int board_idx)
{
	struct pci_dev *pdev = to_pci_dev(host->dev);
	struct mv_host_priv *hpriv = host->private_data;
	u32 hp_flags = hpriv->hp_flags;

	switch (board_idx) {
	case chip_5080:
		hpriv->ops = &mv5xxx_ops;
		hp_flags |= MV_HP_GEN_I;

		switch (pdev->revision) {
		case 0x1:
			hp_flags |= MV_HP_ERRATA_50XXB0;
			break;
		case 0x3:
			hp_flags |= MV_HP_ERRATA_50XXB2;
			break;
		default:
			dev_warn(&pdev->dev,
				 "Applying 50XXB2 workarounds to unknown rev\n");
			hp_flags |= MV_HP_ERRATA_50XXB2;
			break;
		}
		break;

	case chip_504x:
	case chip_508x:
		hpriv->ops = &mv5xxx_ops;
		hp_flags |= MV_HP_GEN_I;

		switch (pdev->revision) {
		case 0x0:
			hp_flags |= MV_HP_ERRATA_50XXB0;
			break;
		case 0x3:
			hp_flags |= MV_HP_ERRATA_50XXB2;
			break;
		default:
			dev_warn(&pdev->dev,
				 "Applying B2 workarounds to unknown rev\n");
			hp_flags |= MV_HP_ERRATA_50XXB2;
			break;
		}
		break;

	case chip_604x:
	case chip_608x:
		hpriv->ops = &mv6xxx_ops;
		hp_flags |= MV_HP_GEN_II;

		switch (pdev->revision) {
		case 0x7:
			mv_60x1b2_errata_pci7(host);
			hp_flags |= MV_HP_ERRATA_60X1B2;
			break;
		case 0x9:
			hp_flags |= MV_HP_ERRATA_60X1C0;
			break;
		default:
			dev_warn(&pdev->dev,
				 "Applying B2 workarounds to unknown rev\n");
			hp_flags |= MV_HP_ERRATA_60X1B2;
			break;
		}
		break;

	case chip_7042:
		hp_flags |= MV_HP_PCIE | MV_HP_CUT_THROUGH;
		if (pdev->vendor == PCI_VENDOR_ID_TTI &&
		    (pdev->device == 0x2300 || pdev->device == 0x2310))
		{
			/*
			 * Highpoint RocketRAID PCIe 23xx series cards:
			 *
			 * Unconfigured drives are treated as "Legacy"
			 * by the BIOS, and it overwrites sector 8 with
			 * a "Lgcy" metadata block prior to Linux boot.
			 *
			 * Configured drives (RAID or JBOD) leave sector 8
			 * alone, but instead overwrite a high numbered
			 * sector for the RAID metadata.  This sector can
			 * be determined exactly, by truncating the physical
			 * drive capacity to a nice even GB value.
			 *
			 * RAID metadata is at: (dev->n_sectors & ~0xfffff)
			 *
			 * Warn the user, lest they think we're just buggy.
			 */
			printk(KERN_WARNING DRV_NAME ": Highpoint RocketRAID"
				" BIOS CORRUPTS DATA on all attached drives,"
				" regardless of if/how they are configured."
				" BEWARE!\n");
			printk(KERN_WARNING DRV_NAME ": For data safety, do not"
				" use sectors 8-9 on \"Legacy\" drives,"
				" and avoid the final two gigabytes on"
				" all RocketRAID BIOS initialized drives.\n");
		}
		/* drop through */
	case chip_6042:
		hpriv->ops = &mv6xxx_ops;
		hp_flags |= MV_HP_GEN_IIE;
		if (board_idx == chip_6042 && mv_pci_cut_through_okay(host))
			hp_flags |= MV_HP_CUT_THROUGH;

		switch (pdev->revision) {
		case 0x2: /* Rev.B0: the first/only public release */
			hp_flags |= MV_HP_ERRATA_60X1C0;
			break;
		default:
			dev_warn(&pdev->dev,
				 "Applying 60X1C0 workarounds to unknown rev\n");
			hp_flags |= MV_HP_ERRATA_60X1C0;
			break;
		}
		break;
	case chip_soc:
		if (soc_is_65n(hpriv))
			hpriv->ops = &mv_soc_65n_ops;
		else
			hpriv->ops = &mv_soc_ops;
		hp_flags |= MV_HP_FLAG_SOC | MV_HP_GEN_IIE |
			MV_HP_ERRATA_60X1C0;
		break;

	default:
		dev_err(host->dev, "BUG: invalid board index %u\n", board_idx);
		return 1;
	}

	hpriv->hp_flags = hp_flags;
	if (hp_flags & MV_HP_PCIE) {
		hpriv->irq_cause_offset	= PCIE_IRQ_CAUSE;
		hpriv->irq_mask_offset	= PCIE_IRQ_MASK;
		hpriv->unmask_all_irqs	= PCIE_UNMASK_ALL_IRQS;
	} else {
		hpriv->irq_cause_offset	= PCI_IRQ_CAUSE;
		hpriv->irq_mask_offset	= PCI_IRQ_MASK;
		hpriv->unmask_all_irqs	= PCI_UNMASK_ALL_IRQS;
	}

	return 0;
}

/**
 *      mv_init_host - Perform some early initialization of the host.
 *	@host: ATA host to initialize
 *
 *      If possible, do an early global reset of the host.  Then do
 *      our port init and clear/unmask all/relevant host interrupts.
 *
 *      LOCKING:
 *      Inherited from caller.
 */
static int mv_init_host(struct ata_host *host)
{
	int rc = 0, n_hc, port, hc;
	struct mv_host_priv *hpriv = host->private_data;
	void __iomem *mmio = hpriv->base;

	rc = mv_chip_id(host, hpriv->board_idx);
	if (rc)
		goto done;

	if (IS_SOC(hpriv)) {
		hpriv->main_irq_cause_addr = mmio + SOC_HC_MAIN_IRQ_CAUSE;
		hpriv->main_irq_mask_addr  = mmio + SOC_HC_MAIN_IRQ_MASK;
	} else {
		hpriv->main_irq_cause_addr = mmio + PCI_HC_MAIN_IRQ_CAUSE;
		hpriv->main_irq_mask_addr  = mmio + PCI_HC_MAIN_IRQ_MASK;
	}

	/* initialize shadow irq mask with register's value */
	hpriv->main_irq_mask = readl(hpriv->main_irq_mask_addr);

	/* global interrupt mask: 0 == mask everything */
	mv_set_main_irq_mask(host, ~0, 0);

	n_hc = mv_get_hc_count(host->ports[0]->flags);

	for (port = 0; port < host->n_ports; port++)
		if (hpriv->ops->read_preamp)
			hpriv->ops->read_preamp(hpriv, port, mmio);

	rc = hpriv->ops->reset_hc(hpriv, mmio, n_hc);
	if (rc)
		goto done;

	hpriv->ops->reset_flash(hpriv, mmio);
	hpriv->ops->reset_bus(host, mmio);
	hpriv->ops->enable_leds(hpriv, mmio);

	for (port = 0; port < host->n_ports; port++) {
		struct ata_port *ap = host->ports[port];
		void __iomem *port_mmio = mv_port_base(mmio, port);

		mv_port_init(&ap->ioaddr, port_mmio);
	}

	for (hc = 0; hc < n_hc; hc++) {
		void __iomem *hc_mmio = mv_hc_base(mmio, hc);

		VPRINTK("HC%i: HC config=0x%08x HC IRQ cause "
			"(before clear)=0x%08x\n", hc,
			readl(hc_mmio + HC_CFG),
			readl(hc_mmio + HC_IRQ_CAUSE));

		/* Clear any currently outstanding hc interrupt conditions */
		writelfl(0, hc_mmio + HC_IRQ_CAUSE);
	}

	if (!IS_SOC(hpriv)) {
		/* Clear any currently outstanding host interrupt conditions */
		writelfl(0, mmio + hpriv->irq_cause_offset);

		/* and unmask interrupt generation for host regs */
		writelfl(hpriv->unmask_all_irqs, mmio + hpriv->irq_mask_offset);
	}

	/*
	 * enable only global host interrupts for now.
	 * The per-port interrupts get done later as ports are set up.
	 */
	mv_set_main_irq_mask(host, 0, PCI_ERR);
	mv_set_irq_coalescing(host, irq_coalescing_io_count,
				    irq_coalescing_usecs);
done:
	return rc;
}

static int mv_create_dma_pools(struct mv_host_priv *hpriv, struct device *dev)
{
	hpriv->crqb_pool   = dmam_pool_create("crqb_q", dev, MV_CRQB_Q_SZ,
							     MV_CRQB_Q_SZ, 0);
	if (!hpriv->crqb_pool)
		return -ENOMEM;

	hpriv->crpb_pool   = dmam_pool_create("crpb_q", dev, MV_CRPB_Q_SZ,
							     MV_CRPB_Q_SZ, 0);
	if (!hpriv->crpb_pool)
		return -ENOMEM;

	hpriv->sg_tbl_pool = dmam_pool_create("sg_tbl", dev, MV_SG_TBL_SZ,
							     MV_SG_TBL_SZ, 0);
	if (!hpriv->sg_tbl_pool)
		return -ENOMEM;

	return 0;
}

static void mv_conf_mbus_windows(struct mv_host_priv *hpriv,
				 const struct mbus_dram_target_info *dram)
{
	int i;

	for (i = 0; i < 4; i++) {
		writel(0, hpriv->base + WINDOW_CTRL(i));
		writel(0, hpriv->base + WINDOW_BASE(i));
	}

	for (i = 0; i < dram->num_cs; i++) {
		const struct mbus_dram_window *cs = dram->cs + i;

		writel(((cs->size - 1) & 0xffff0000) |
			(cs->mbus_attr << 8) |
			(dram->mbus_dram_target_id << 4) | 1,
			hpriv->base + WINDOW_CTRL(i));
		writel(cs->base, hpriv->base + WINDOW_BASE(i));
	}
}

/**
 *      mv_platform_probe - handle a positive probe of an soc Marvell
 *      host
 *      @pdev: platform device found
 *
 *      LOCKING:
 *      Inherited from caller.
 */
static int mv_platform_probe(struct platform_device *pdev)
{
	const struct mv_sata_platform_data *mv_platform_data;
	const struct mbus_dram_target_info *dram;
	const struct ata_port_info *ppi[] =
	    { &mv_port_info[chip_soc], NULL };
	struct ata_host *host;
	struct mv_host_priv *hpriv;
	struct resource *res;
	int n_ports = 0, irq = 0;
	int rc;
	int port;

	ata_print_version_once(&pdev->dev, DRV_VERSION);

	/*
	 * Simple resource validation ..
	 */
	if (unlikely(pdev->num_resources != 2)) {
		dev_err(&pdev->dev, "invalid number of resources\n");
		return -EINVAL;
	}

	/*
	 * Get the register base first
	 */
	res = platform_get_resource(pdev, IORESOURCE_MEM, 0);
	if (res == NULL)
		return -EINVAL;

	/* allocate host */
	if (pdev->dev.of_node) {
		of_property_read_u32(pdev->dev.of_node, "nr-ports", &n_ports);
		irq = irq_of_parse_and_map(pdev->dev.of_node, 0);
	} else {
		mv_platform_data = dev_get_platdata(&pdev->dev);
		n_ports = mv_platform_data->n_ports;
		irq = platform_get_irq(pdev, 0);
	}

	host = ata_host_alloc_pinfo(&pdev->dev, ppi, n_ports);
	hpriv = devm_kzalloc(&pdev->dev, sizeof(*hpriv), GFP_KERNEL);

	if (!host || !hpriv)
		return -ENOMEM;
	hpriv->port_clks = devm_kzalloc(&pdev->dev,
					sizeof(struct clk *) * n_ports,
					GFP_KERNEL);
	if (!hpriv->port_clks)
		return -ENOMEM;
	hpriv->port_phys = devm_kzalloc(&pdev->dev,
					sizeof(struct phy *) * n_ports,
					GFP_KERNEL);
	if (!hpriv->port_phys)
		return -ENOMEM;
	host->private_data = hpriv;
	hpriv->board_idx = chip_soc;

	host->iomap = NULL;
	hpriv->base = devm_ioremap(&pdev->dev, res->start,
				   resource_size(res));
	hpriv->base -= SATAHC0_REG_BASE;

	hpriv->clk = clk_get(&pdev->dev, NULL);
	if (IS_ERR(hpriv->clk))
		dev_notice(&pdev->dev, "cannot get optional clkdev\n");
	else
		clk_prepare_enable(hpriv->clk);

	for (port = 0; port < n_ports; port++) {
		char port_number[16];
		sprintf(port_number, "%d", port);
		hpriv->port_clks[port] = clk_get(&pdev->dev, port_number);
		if (!IS_ERR(hpriv->port_clks[port]))
			clk_prepare_enable(hpriv->port_clks[port]);

		sprintf(port_number, "port%d", port);
		hpriv->port_phys[port] = devm_phy_optional_get(&pdev->dev,
							       port_number);
		if (IS_ERR(hpriv->port_phys[port])) {
			rc = PTR_ERR(hpriv->port_phys[port]);
			hpriv->port_phys[port] = NULL;
<<<<<<< HEAD
			if (rc != -EPROBE_DEFER)
				dev_warn(&pdev->dev, "error getting phy %d",
					rc);
=======
			if ((rc != -EPROBE_DEFER) && (rc != -ENODEV))
				dev_warn(&pdev->dev, "error getting phy");

			/* Cleanup only the initialized ports */
			hpriv->n_ports = port;
>>>>>>> 67809f85
			goto err;
		} else
			phy_power_on(hpriv->port_phys[port]);
	}

	/* All the ports have been initialized */
	hpriv->n_ports = n_ports;

	/*
	 * (Re-)program MBUS remapping windows if we are asked to.
	 */
	dram = mv_mbus_dram_info();
	if (dram)
		mv_conf_mbus_windows(hpriv, dram);

	rc = mv_create_dma_pools(hpriv, &pdev->dev);
	if (rc)
		goto err;

	/*
	 * To allow disk hotplug on Armada 370/XP SoCs, the PHY speed must be
	 * updated in the LP_PHY_CTL register.
	 */
	if (pdev->dev.of_node &&
		of_device_is_compatible(pdev->dev.of_node,
					"marvell,armada-370-sata"))
		hpriv->hp_flags |= MV_HP_FIX_LP_PHY_CTL;

	/* initialize adapter */
	rc = mv_init_host(host);
	if (rc)
		goto err;

	dev_info(&pdev->dev, "slots %u ports %d\n",
		 (unsigned)MV_MAX_Q_DEPTH, host->n_ports);

	rc = ata_host_activate(host, irq, mv_interrupt, IRQF_SHARED, &mv6_sht);
	if (!rc)
		return 0;

err:
	if (!IS_ERR(hpriv->clk)) {
		clk_disable_unprepare(hpriv->clk);
		clk_put(hpriv->clk);
	}
	for (port = 0; port < hpriv->n_ports; port++) {
		if (!IS_ERR(hpriv->port_clks[port])) {
			clk_disable_unprepare(hpriv->port_clks[port]);
			clk_put(hpriv->port_clks[port]);
		}
		if (hpriv->port_phys[port])
			phy_power_off(hpriv->port_phys[port]);
	}

	return rc;
}

/*
 *
 *      mv_platform_remove    -       unplug a platform interface
 *      @pdev: platform device
 *
 *      A platform bus SATA device has been unplugged. Perform the needed
 *      cleanup. Also called on module unload for any active devices.
 */
static int mv_platform_remove(struct platform_device *pdev)
{
	struct ata_host *host = platform_get_drvdata(pdev);
	struct mv_host_priv *hpriv = host->private_data;
	int port;
	ata_host_detach(host);

	if (!IS_ERR(hpriv->clk)) {
		clk_disable_unprepare(hpriv->clk);
		clk_put(hpriv->clk);
	}
	for (port = 0; port < host->n_ports; port++) {
		if (!IS_ERR(hpriv->port_clks[port])) {
			clk_disable_unprepare(hpriv->port_clks[port]);
			clk_put(hpriv->port_clks[port]);
		}
		if (hpriv->port_phys[port])
			phy_power_off(hpriv->port_phys[port]);
	}
	return 0;
}

#ifdef CONFIG_PM
static int mv_platform_suspend(struct platform_device *pdev, pm_message_t state)
{
	struct ata_host *host = platform_get_drvdata(pdev);
	if (host)
		return ata_host_suspend(host, state);
	else
		return 0;
}

static int mv_platform_resume(struct platform_device *pdev)
{
	struct ata_host *host = platform_get_drvdata(pdev);
	const struct mbus_dram_target_info *dram;
	int ret;

	if (host) {
		struct mv_host_priv *hpriv = host->private_data;

		/*
		 * (Re-)program MBUS remapping windows if we are asked to.
		 */
		dram = mv_mbus_dram_info();
		if (dram)
			mv_conf_mbus_windows(hpriv, dram);

		/* initialize adapter */
		ret = mv_init_host(host);
		if (ret) {
			printk(KERN_ERR DRV_NAME ": Error during HW init\n");
			return ret;
		}
		ata_host_resume(host);
	}

	return 0;
}
#else
#define mv_platform_suspend NULL
#define mv_platform_resume NULL
#endif

#ifdef CONFIG_OF
static struct of_device_id mv_sata_dt_ids[] = {
	{ .compatible = "marvell,armada-370-sata", },
	{ .compatible = "marvell,orion-sata", },
	{},
};
MODULE_DEVICE_TABLE(of, mv_sata_dt_ids);
#endif

static struct platform_driver mv_platform_driver = {
	.probe		= mv_platform_probe,
	.remove		= mv_platform_remove,
	.suspend	= mv_platform_suspend,
	.resume		= mv_platform_resume,
	.driver		= {
		.name = DRV_NAME,
		.owner = THIS_MODULE,
		.of_match_table = of_match_ptr(mv_sata_dt_ids),
	},
};


#ifdef CONFIG_PCI
static int mv_pci_init_one(struct pci_dev *pdev,
			   const struct pci_device_id *ent);
#ifdef CONFIG_PM
static int mv_pci_device_resume(struct pci_dev *pdev);
#endif


static struct pci_driver mv_pci_driver = {
	.name			= DRV_NAME,
	.id_table		= mv_pci_tbl,
	.probe			= mv_pci_init_one,
	.remove			= ata_pci_remove_one,
#ifdef CONFIG_PM
	.suspend		= ata_pci_device_suspend,
	.resume			= mv_pci_device_resume,
#endif

};

/* move to PCI layer or libata core? */
static int pci_go_64(struct pci_dev *pdev)
{
	int rc;

	if (!pci_set_dma_mask(pdev, DMA_BIT_MASK(64))) {
		rc = pci_set_consistent_dma_mask(pdev, DMA_BIT_MASK(64));
		if (rc) {
			rc = pci_set_consistent_dma_mask(pdev, DMA_BIT_MASK(32));
			if (rc) {
				dev_err(&pdev->dev,
					"64-bit DMA enable failed\n");
				return rc;
			}
		}
	} else {
		rc = pci_set_dma_mask(pdev, DMA_BIT_MASK(32));
		if (rc) {
			dev_err(&pdev->dev, "32-bit DMA enable failed\n");
			return rc;
		}
		rc = pci_set_consistent_dma_mask(pdev, DMA_BIT_MASK(32));
		if (rc) {
			dev_err(&pdev->dev,
				"32-bit consistent DMA enable failed\n");
			return rc;
		}
	}

	return rc;
}

/**
 *      mv_print_info - Dump key info to kernel log for perusal.
 *      @host: ATA host to print info about
 *
 *      FIXME: complete this.
 *
 *      LOCKING:
 *      Inherited from caller.
 */
static void mv_print_info(struct ata_host *host)
{
	struct pci_dev *pdev = to_pci_dev(host->dev);
	struct mv_host_priv *hpriv = host->private_data;
	u8 scc;
	const char *scc_s, *gen;

	/* Use this to determine the HW stepping of the chip so we know
	 * what errata to workaround
	 */
	pci_read_config_byte(pdev, PCI_CLASS_DEVICE, &scc);
	if (scc == 0)
		scc_s = "SCSI";
	else if (scc == 0x01)
		scc_s = "RAID";
	else
		scc_s = "?";

	if (IS_GEN_I(hpriv))
		gen = "I";
	else if (IS_GEN_II(hpriv))
		gen = "II";
	else if (IS_GEN_IIE(hpriv))
		gen = "IIE";
	else
		gen = "?";

	dev_info(&pdev->dev, "Gen-%s %u slots %u ports %s mode IRQ via %s\n",
		 gen, (unsigned)MV_MAX_Q_DEPTH, host->n_ports,
		 scc_s, (MV_HP_FLAG_MSI & hpriv->hp_flags) ? "MSI" : "INTx");
}

/**
 *      mv_pci_init_one - handle a positive probe of a PCI Marvell host
 *      @pdev: PCI device found
 *      @ent: PCI device ID entry for the matched host
 *
 *      LOCKING:
 *      Inherited from caller.
 */
static int mv_pci_init_one(struct pci_dev *pdev,
			   const struct pci_device_id *ent)
{
	unsigned int board_idx = (unsigned int)ent->driver_data;
	const struct ata_port_info *ppi[] = { &mv_port_info[board_idx], NULL };
	struct ata_host *host;
	struct mv_host_priv *hpriv;
	int n_ports, port, rc;

	ata_print_version_once(&pdev->dev, DRV_VERSION);

	/* allocate host */
	n_ports = mv_get_hc_count(ppi[0]->flags) * MV_PORTS_PER_HC;

	host = ata_host_alloc_pinfo(&pdev->dev, ppi, n_ports);
	hpriv = devm_kzalloc(&pdev->dev, sizeof(*hpriv), GFP_KERNEL);
	if (!host || !hpriv)
		return -ENOMEM;
	host->private_data = hpriv;
	hpriv->n_ports = n_ports;
	hpriv->board_idx = board_idx;

	/* acquire resources */
	rc = pcim_enable_device(pdev);
	if (rc)
		return rc;

	rc = pcim_iomap_regions(pdev, 1 << MV_PRIMARY_BAR, DRV_NAME);
	if (rc == -EBUSY)
		pcim_pin_device(pdev);
	if (rc)
		return rc;
	host->iomap = pcim_iomap_table(pdev);
	hpriv->base = host->iomap[MV_PRIMARY_BAR];

	rc = pci_go_64(pdev);
	if (rc)
		return rc;

	rc = mv_create_dma_pools(hpriv, &pdev->dev);
	if (rc)
		return rc;

	for (port = 0; port < host->n_ports; port++) {
		struct ata_port *ap = host->ports[port];
		void __iomem *port_mmio = mv_port_base(hpriv->base, port);
		unsigned int offset = port_mmio - hpriv->base;

		ata_port_pbar_desc(ap, MV_PRIMARY_BAR, -1, "mmio");
		ata_port_pbar_desc(ap, MV_PRIMARY_BAR, offset, "port");
	}

	/* initialize adapter */
	rc = mv_init_host(host);
	if (rc)
		return rc;

	/* Enable message-switched interrupts, if requested */
	if (msi && pci_enable_msi(pdev) == 0)
		hpriv->hp_flags |= MV_HP_FLAG_MSI;

	mv_dump_pci_cfg(pdev, 0x68);
	mv_print_info(host);

	pci_set_master(pdev);
	pci_try_set_mwi(pdev);
	return ata_host_activate(host, pdev->irq, mv_interrupt, IRQF_SHARED,
				 IS_GEN_I(hpriv) ? &mv5_sht : &mv6_sht);
}

#ifdef CONFIG_PM
static int mv_pci_device_resume(struct pci_dev *pdev)
{
	struct ata_host *host = pci_get_drvdata(pdev);
	int rc;

	rc = ata_pci_device_do_resume(pdev);
	if (rc)
		return rc;

	/* initialize adapter */
	rc = mv_init_host(host);
	if (rc)
		return rc;

	ata_host_resume(host);

	return 0;
}
#endif
#endif

static int __init mv_init(void)
{
	int rc = -ENODEV;
#ifdef CONFIG_PCI
	rc = pci_register_driver(&mv_pci_driver);
	if (rc < 0)
		return rc;
#endif
	rc = platform_driver_register(&mv_platform_driver);

#ifdef CONFIG_PCI
	if (rc < 0)
		pci_unregister_driver(&mv_pci_driver);
#endif
	return rc;
}

static void __exit mv_exit(void)
{
#ifdef CONFIG_PCI
	pci_unregister_driver(&mv_pci_driver);
#endif
	platform_driver_unregister(&mv_platform_driver);
}

MODULE_AUTHOR("Brett Russ");
MODULE_DESCRIPTION("SCSI low-level driver for Marvell SATA controllers");
MODULE_LICENSE("GPL");
MODULE_DEVICE_TABLE(pci, mv_pci_tbl);
MODULE_VERSION(DRV_VERSION);
MODULE_ALIAS("platform:" DRV_NAME);

module_init(mv_init);
module_exit(mv_exit);<|MERGE_RESOLUTION|>--- conflicted
+++ resolved
@@ -4130,17 +4130,11 @@
 		if (IS_ERR(hpriv->port_phys[port])) {
 			rc = PTR_ERR(hpriv->port_phys[port]);
 			hpriv->port_phys[port] = NULL;
-<<<<<<< HEAD
 			if (rc != -EPROBE_DEFER)
-				dev_warn(&pdev->dev, "error getting phy %d",
-					rc);
-=======
-			if ((rc != -EPROBE_DEFER) && (rc != -ENODEV))
-				dev_warn(&pdev->dev, "error getting phy");
+				dev_warn(&pdev->dev, "error getting phy %d", rc);
 
 			/* Cleanup only the initialized ports */
 			hpriv->n_ports = port;
->>>>>>> 67809f85
 			goto err;
 		} else
 			phy_power_on(hpriv->port_phys[port]);
