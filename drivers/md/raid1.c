/*
 * raid1.c : Multiple Devices driver for Linux
 *
 * Copyright (C) 1999, 2000, 2001 Ingo Molnar, Red Hat
 *
 * Copyright (C) 1996, 1997, 1998 Ingo Molnar, Miguel de Icaza, Gadi Oxman
 *
 * RAID-1 management functions.
 *
 * Better read-balancing code written by Mika Kuoppala <miku@iki.fi>, 2000
 *
 * Fixes to reconstruction by Jakob Østergaard" <jakob@ostenfeld.dk>
 * Various fixes by Neil Brown <neilb@cse.unsw.edu.au>
 *
 * Changes by Peter T. Breuer <ptb@it.uc3m.es> 31/1/2003 to support
 * bitmapped intelligence in resync:
 *
 *      - bitmap marked during normal i/o
 *      - bitmap used to skip nondirty blocks during sync
 *
 * Additions to bitmap code, (C) 2003-2004 Paul Clements, SteelEye Technology:
 * - persistent bitmap code
 *
 * This program is free software; you can redistribute it and/or modify
 * it under the terms of the GNU General Public License as published by
 * the Free Software Foundation; either version 2, or (at your option)
 * any later version.
 *
 * You should have received a copy of the GNU General Public License
 * (for example /usr/src/linux/COPYING); if not, write to the Free
 * Software Foundation, Inc., 675 Mass Ave, Cambridge, MA 02139, USA.
 */

#include <linux/slab.h>
#include <linux/delay.h>
#include <linux/blkdev.h>
#include <linux/seq_file.h>
#include "md.h"
#include "raid1.h"
#include "bitmap.h"

#define DEBUG 0
#if DEBUG
#define PRINTK(x...) printk(x)
#else
#define PRINTK(x...)
#endif

/*
 * Number of guaranteed r1bios in case of extreme VM load:
 */
#define	NR_RAID1_BIOS 256


static void allow_barrier(conf_t *conf);
static void lower_barrier(conf_t *conf);

static void * r1bio_pool_alloc(gfp_t gfp_flags, void *data)
{
	struct pool_info *pi = data;
	int size = offsetof(r1bio_t, bios[pi->raid_disks]);

	/* allocate a r1bio with room for raid_disks entries in the bios array */
	return kzalloc(size, gfp_flags);
}

static void r1bio_pool_free(void *r1_bio, void *data)
{
	kfree(r1_bio);
}

#define RESYNC_BLOCK_SIZE (64*1024)
//#define RESYNC_BLOCK_SIZE PAGE_SIZE
#define RESYNC_SECTORS (RESYNC_BLOCK_SIZE >> 9)
#define RESYNC_PAGES ((RESYNC_BLOCK_SIZE + PAGE_SIZE-1) / PAGE_SIZE)
#define RESYNC_WINDOW (2048*1024)

static void * r1buf_pool_alloc(gfp_t gfp_flags, void *data)
{
	struct pool_info *pi = data;
	struct page *page;
	r1bio_t *r1_bio;
	struct bio *bio;
	int i, j;

	r1_bio = r1bio_pool_alloc(gfp_flags, pi);
	if (!r1_bio)
		return NULL;

	/*
	 * Allocate bios : 1 for reading, n-1 for writing
	 */
	for (j = pi->raid_disks ; j-- ; ) {
		bio = bio_kmalloc(gfp_flags, RESYNC_PAGES);
		if (!bio)
			goto out_free_bio;
		r1_bio->bios[j] = bio;
	}
	/*
	 * Allocate RESYNC_PAGES data pages and attach them to
	 * the first bio.
	 * If this is a user-requested check/repair, allocate
	 * RESYNC_PAGES for each bio.
	 */
	if (test_bit(MD_RECOVERY_REQUESTED, &pi->mddev->recovery))
		j = pi->raid_disks;
	else
		j = 1;
	while(j--) {
		bio = r1_bio->bios[j];
		for (i = 0; i < RESYNC_PAGES; i++) {
			page = alloc_page(gfp_flags);
			if (unlikely(!page))
				goto out_free_pages;

			bio->bi_io_vec[i].bv_page = page;
			bio->bi_vcnt = i+1;
		}
	}
	/* If not user-requests, copy the page pointers to all bios */
	if (!test_bit(MD_RECOVERY_REQUESTED, &pi->mddev->recovery)) {
		for (i=0; i<RESYNC_PAGES ; i++)
			for (j=1; j<pi->raid_disks; j++)
				r1_bio->bios[j]->bi_io_vec[i].bv_page =
					r1_bio->bios[0]->bi_io_vec[i].bv_page;
	}

	r1_bio->master_bio = NULL;

	return r1_bio;

out_free_pages:
	for (j=0 ; j < pi->raid_disks; j++)
		for (i=0; i < r1_bio->bios[j]->bi_vcnt ; i++)
			put_page(r1_bio->bios[j]->bi_io_vec[i].bv_page);
	j = -1;
out_free_bio:
	while ( ++j < pi->raid_disks )
		bio_put(r1_bio->bios[j]);
	r1bio_pool_free(r1_bio, data);
	return NULL;
}

static void r1buf_pool_free(void *__r1_bio, void *data)
{
	struct pool_info *pi = data;
	int i,j;
	r1bio_t *r1bio = __r1_bio;

	for (i = 0; i < RESYNC_PAGES; i++)
		for (j = pi->raid_disks; j-- ;) {
			if (j == 0 ||
			    r1bio->bios[j]->bi_io_vec[i].bv_page !=
			    r1bio->bios[0]->bi_io_vec[i].bv_page)
				safe_put_page(r1bio->bios[j]->bi_io_vec[i].bv_page);
		}
	for (i=0 ; i < pi->raid_disks; i++)
		bio_put(r1bio->bios[i]);

	r1bio_pool_free(r1bio, data);
}

static void put_all_bios(conf_t *conf, r1bio_t *r1_bio)
{
	int i;

	for (i = 0; i < conf->raid_disks; i++) {
		struct bio **bio = r1_bio->bios + i;
		if (*bio && *bio != IO_BLOCKED)
			bio_put(*bio);
		*bio = NULL;
	}
}

static void free_r1bio(r1bio_t *r1_bio)
{
	conf_t *conf = r1_bio->mddev->private;

	/*
	 * Wake up any possible resync thread that waits for the device
	 * to go idle.
	 */
	allow_barrier(conf);

	put_all_bios(conf, r1_bio);
	mempool_free(r1_bio, conf->r1bio_pool);
}

static void put_buf(r1bio_t *r1_bio)
{
	conf_t *conf = r1_bio->mddev->private;
	int i;

	for (i=0; i<conf->raid_disks; i++) {
		struct bio *bio = r1_bio->bios[i];
		if (bio->bi_end_io)
			rdev_dec_pending(conf->mirrors[i].rdev, r1_bio->mddev);
	}

	mempool_free(r1_bio, conf->r1buf_pool);

	lower_barrier(conf);
}

static void reschedule_retry(r1bio_t *r1_bio)
{
	unsigned long flags;
	mddev_t *mddev = r1_bio->mddev;
	conf_t *conf = mddev->private;

	spin_lock_irqsave(&conf->device_lock, flags);
	list_add(&r1_bio->retry_list, &conf->retry_list);
	conf->nr_queued ++;
	spin_unlock_irqrestore(&conf->device_lock, flags);

	wake_up(&conf->wait_barrier);
	md_wakeup_thread(mddev->thread);
}

/*
 * raid_end_bio_io() is called when we have finished servicing a mirrored
 * operation and are ready to return a success/failure code to the buffer
 * cache layer.
 */
static void raid_end_bio_io(r1bio_t *r1_bio)
{
	struct bio *bio = r1_bio->master_bio;

	/* if nobody has done the final endio yet, do it now */
	if (!test_and_set_bit(R1BIO_Returned, &r1_bio->state)) {
		PRINTK(KERN_DEBUG "raid1: sync end %s on sectors %llu-%llu\n",
			(bio_data_dir(bio) == WRITE) ? "write" : "read",
			(unsigned long long) bio->bi_sector,
			(unsigned long long) bio->bi_sector +
				(bio->bi_size >> 9) - 1);

		bio_endio(bio,
			test_bit(R1BIO_Uptodate, &r1_bio->state) ? 0 : -EIO);
	}
	free_r1bio(r1_bio);
}

/*
 * Update disk head position estimator based on IRQ completion info.
 */
static inline void update_head_pos(int disk, r1bio_t *r1_bio)
{
	conf_t *conf = r1_bio->mddev->private;

	conf->mirrors[disk].head_position =
		r1_bio->sector + (r1_bio->sectors);
}

static void raid1_end_read_request(struct bio *bio, int error)
{
	int uptodate = test_bit(BIO_UPTODATE, &bio->bi_flags);
	r1bio_t *r1_bio = bio->bi_private;
	int mirror;
	conf_t *conf = r1_bio->mddev->private;

	mirror = r1_bio->read_disk;
	/*
	 * this branch is our 'one mirror IO has finished' event handler:
	 */
	update_head_pos(mirror, r1_bio);

	if (uptodate)
		set_bit(R1BIO_Uptodate, &r1_bio->state);
	else {
		/* If all other devices have failed, we want to return
		 * the error upwards rather than fail the last device.
		 * Here we redefine "uptodate" to mean "Don't want to retry"
		 */
		unsigned long flags;
		spin_lock_irqsave(&conf->device_lock, flags);
		if (r1_bio->mddev->degraded == conf->raid_disks ||
		    (r1_bio->mddev->degraded == conf->raid_disks-1 &&
		     !test_bit(Faulty, &conf->mirrors[mirror].rdev->flags)))
			uptodate = 1;
		spin_unlock_irqrestore(&conf->device_lock, flags);
	}

	if (uptodate)
		raid_end_bio_io(r1_bio);
	else {
		/*
		 * oops, read error:
		 */
		char b[BDEVNAME_SIZE];
		if (printk_ratelimit())
			printk(KERN_ERR "md/raid1:%s: %s: rescheduling sector %llu\n",
			       mdname(conf->mddev),
			       bdevname(conf->mirrors[mirror].rdev->bdev,b), (unsigned long long)r1_bio->sector);
		reschedule_retry(r1_bio);
	}

	rdev_dec_pending(conf->mirrors[mirror].rdev, conf->mddev);
}

static void r1_bio_write_done(r1bio_t *r1_bio)
{
	if (atomic_dec_and_test(&r1_bio->remaining))
	{
		/* it really is the end of this request */
		if (test_bit(R1BIO_BehindIO, &r1_bio->state)) {
			/* free extra copy of the data pages */
			int i = r1_bio->behind_page_count;
			while (i--)
				safe_put_page(r1_bio->behind_pages[i]);
			kfree(r1_bio->behind_pages);
			r1_bio->behind_pages = NULL;
		}
		/* clear the bitmap if all writes complete successfully */
		bitmap_endwrite(r1_bio->mddev->bitmap, r1_bio->sector,
				r1_bio->sectors,
				!test_bit(R1BIO_Degraded, &r1_bio->state),
				test_bit(R1BIO_BehindIO, &r1_bio->state));
		md_write_end(r1_bio->mddev);
		raid_end_bio_io(r1_bio);
	}
}

static void raid1_end_write_request(struct bio *bio, int error)
{
	int uptodate = test_bit(BIO_UPTODATE, &bio->bi_flags);
	r1bio_t *r1_bio = bio->bi_private;
	int mirror, behind = test_bit(R1BIO_BehindIO, &r1_bio->state);
	conf_t *conf = r1_bio->mddev->private;
	struct bio *to_put = NULL;


	for (mirror = 0; mirror < conf->raid_disks; mirror++)
		if (r1_bio->bios[mirror] == bio)
			break;

	/*
	 * 'one mirror IO has finished' event handler:
	 */
	r1_bio->bios[mirror] = NULL;
	to_put = bio;
	if (!uptodate) {
		md_error(r1_bio->mddev, conf->mirrors[mirror].rdev);
		/* an I/O failed, we can't clear the bitmap */
		set_bit(R1BIO_Degraded, &r1_bio->state);
	} else
		/*
		 * Set R1BIO_Uptodate in our master bio, so that we
		 * will return a good error code for to the higher
		 * levels even if IO on some other mirrored buffer
		 * fails.
		 *
		 * The 'master' represents the composite IO operation
		 * to user-side. So if something waits for IO, then it
		 * will wait for the 'master' bio.
		 */
		set_bit(R1BIO_Uptodate, &r1_bio->state);

	update_head_pos(mirror, r1_bio);

	if (behind) {
		if (test_bit(WriteMostly, &conf->mirrors[mirror].rdev->flags))
			atomic_dec(&r1_bio->behind_remaining);

		/*
		 * In behind mode, we ACK the master bio once the I/O
		 * has safely reached all non-writemostly
		 * disks. Setting the Returned bit ensures that this
		 * gets done only once -- we don't ever want to return
		 * -EIO here, instead we'll wait
		 */
		if (atomic_read(&r1_bio->behind_remaining) >= (atomic_read(&r1_bio->remaining)-1) &&
		    test_bit(R1BIO_Uptodate, &r1_bio->state)) {
			/* Maybe we can return now */
			if (!test_and_set_bit(R1BIO_Returned, &r1_bio->state)) {
				struct bio *mbio = r1_bio->master_bio;
				PRINTK(KERN_DEBUG "raid1: behind end write sectors %llu-%llu\n",
				       (unsigned long long) mbio->bi_sector,
				       (unsigned long long) mbio->bi_sector +
				       (mbio->bi_size >> 9) - 1);
				bio_endio(mbio, 0);
			}
		}
	}
	rdev_dec_pending(conf->mirrors[mirror].rdev, conf->mddev);

	/*
	 * Let's see if all mirrored write operations have finished
	 * already.
	 */
	r1_bio_write_done(r1_bio);

	if (to_put)
		bio_put(to_put);
}


/*
 * This routine returns the disk from which the requested read should
 * be done. There is a per-array 'next expected sequential IO' sector
 * number - if this matches on the next IO then we use the last disk.
 * There is also a per-disk 'last know head position' sector that is
 * maintained from IRQ contexts, both the normal and the resync IO
 * completion handlers update this position correctly. If there is no
 * perfect sequential match then we pick the disk whose head is closest.
 *
 * If there are 2 mirrors in the same 2 devices, performance degrades
 * because position is mirror, not device based.
 *
 * The rdev for the device selected will have nr_pending incremented.
 */
static int read_balance(conf_t *conf, r1bio_t *r1_bio)
{
	const sector_t this_sector = r1_bio->sector;
	const int sectors = r1_bio->sectors;
	int start_disk;
	int best_disk;
	int i;
	sector_t best_dist;
	mdk_rdev_t *rdev;
	int choose_first;

	rcu_read_lock();
	/*
	 * Check if we can balance. We can balance on the whole
	 * device if no resync is going on, or below the resync window.
	 * We take the first readable disk when above the resync window.
	 */
 retry:
	best_disk = -1;
	best_dist = MaxSector;
	if (conf->mddev->recovery_cp < MaxSector &&
	    (this_sector + sectors >= conf->next_resync)) {
		choose_first = 1;
		start_disk = 0;
	} else {
		choose_first = 0;
		start_disk = conf->last_used;
	}

	for (i = 0 ; i < conf->raid_disks ; i++) {
		sector_t dist;
		int disk = start_disk + i;
		if (disk >= conf->raid_disks)
			disk -= conf->raid_disks;

		rdev = rcu_dereference(conf->mirrors[disk].rdev);
		if (r1_bio->bios[disk] == IO_BLOCKED
		    || rdev == NULL
		    || test_bit(Faulty, &rdev->flags))
			continue;
		if (!test_bit(In_sync, &rdev->flags) &&
		    rdev->recovery_offset < this_sector + sectors)
			continue;
		if (test_bit(WriteMostly, &rdev->flags)) {
			/* Don't balance among write-mostly, just
			 * use the first as a last resort */
			if (best_disk < 0)
				best_disk = disk;
			continue;
		}
		/* This is a reasonable device to use.  It might
		 * even be best.
		 */
		dist = abs(this_sector - conf->mirrors[disk].head_position);
		if (choose_first
		    /* Don't change to another disk for sequential reads */
		    || conf->next_seq_sect == this_sector
		    || dist == 0
		    /* If device is idle, use it */
		    || atomic_read(&rdev->nr_pending) == 0) {
			best_disk = disk;
			break;
		}
		if (dist < best_dist) {
			best_dist = dist;
			best_disk = disk;
		}
	}

	if (best_disk >= 0) {
		rdev = rcu_dereference(conf->mirrors[best_disk].rdev);
		if (!rdev)
			goto retry;
		atomic_inc(&rdev->nr_pending);
		if (test_bit(Faulty, &rdev->flags)) {
			/* cannot risk returning a device that failed
			 * before we inc'ed nr_pending
			 */
			rdev_dec_pending(rdev, conf->mddev);
			goto retry;
		}
		conf->next_seq_sect = this_sector + sectors;
<<<<<<< HEAD
		conf->last_used = new_disk;
	}
	rcu_read_unlock();

	return new_disk;
=======
		conf->last_used = best_disk;
	}
	rcu_read_unlock();

	return best_disk;
>>>>>>> d762f438
}

static int raid1_congested(void *data, int bits)
{
	mddev_t *mddev = data;
	conf_t *conf = mddev->private;
	int i, ret = 0;

	if (mddev_congested(mddev, bits))
		return 1;

	rcu_read_lock();
	for (i = 0; i < mddev->raid_disks; i++) {
		mdk_rdev_t *rdev = rcu_dereference(conf->mirrors[i].rdev);
		if (rdev && !test_bit(Faulty, &rdev->flags)) {
			struct request_queue *q = bdev_get_queue(rdev->bdev);

			/* Note the '|| 1' - when read_balance prefers
			 * non-congested targets, it can be removed
			 */
			if ((bits & (1<<BDI_async_congested)) || 1)
				ret |= bdi_congested(&q->backing_dev_info, bits);
			else
				ret &= bdi_congested(&q->backing_dev_info, bits);
		}
	}
	rcu_read_unlock();
	return ret;
}


static void flush_pending_writes(conf_t *conf)
{
	/* Any writes that have been queued but are awaiting
	 * bitmap updates get flushed here.
	 */
	spin_lock_irq(&conf->device_lock);

	if (conf->pending_bio_list.head) {
		struct bio *bio;
		bio = bio_list_get(&conf->pending_bio_list);
		spin_unlock_irq(&conf->device_lock);
		/* flush any pending bitmap writes to
		 * disk before proceeding w/ I/O */
		bitmap_unplug(conf->mddev->bitmap);

		while (bio) { /* submit pending writes */
			struct bio *next = bio->bi_next;
			bio->bi_next = NULL;
			generic_make_request(bio);
			bio = next;
		}
	} else
		spin_unlock_irq(&conf->device_lock);
<<<<<<< HEAD
}

static void md_kick_device(mddev_t *mddev)
{
	blk_flush_plug(current);
	md_wakeup_thread(mddev->thread);
=======
>>>>>>> d762f438
}

/* Barriers....
 * Sometimes we need to suspend IO while we do something else,
 * either some resync/recovery, or reconfigure the array.
 * To do this we raise a 'barrier'.
 * The 'barrier' is a counter that can be raised multiple times
 * to count how many activities are happening which preclude
 * normal IO.
 * We can only raise the barrier if there is no pending IO.
 * i.e. if nr_pending == 0.
 * We choose only to raise the barrier if no-one is waiting for the
 * barrier to go down.  This means that as soon as an IO request
 * is ready, no other operations which require a barrier will start
 * until the IO request has had a chance.
 *
 * So: regular IO calls 'wait_barrier'.  When that returns there
 *    is no backgroup IO happening,  It must arrange to call
 *    allow_barrier when it has finished its IO.
 * backgroup IO calls must call raise_barrier.  Once that returns
 *    there is no normal IO happeing.  It must arrange to call
 *    lower_barrier when the particular background IO completes.
 */
#define RESYNC_DEPTH 32

static void raise_barrier(conf_t *conf)
{
	spin_lock_irq(&conf->resync_lock);

	/* Wait until no block IO is waiting */
	wait_event_lock_irq(conf->wait_barrier, !conf->nr_waiting,
<<<<<<< HEAD
			    conf->resync_lock, md_kick_device(conf->mddev));
=======
			    conf->resync_lock, );
>>>>>>> d762f438

	/* block any new IO from starting */
	conf->barrier++;

	/* Now wait for all pending IO to complete */
	wait_event_lock_irq(conf->wait_barrier,
			    !conf->nr_pending && conf->barrier < RESYNC_DEPTH,
<<<<<<< HEAD
			    conf->resync_lock, md_kick_device(conf->mddev));
=======
			    conf->resync_lock, );
>>>>>>> d762f438

	spin_unlock_irq(&conf->resync_lock);
}

static void lower_barrier(conf_t *conf)
{
	unsigned long flags;
	BUG_ON(conf->barrier <= 0);
	spin_lock_irqsave(&conf->resync_lock, flags);
	conf->barrier--;
	spin_unlock_irqrestore(&conf->resync_lock, flags);
	wake_up(&conf->wait_barrier);
}

static void wait_barrier(conf_t *conf)
{
	spin_lock_irq(&conf->resync_lock);
	if (conf->barrier) {
		conf->nr_waiting++;
		wait_event_lock_irq(conf->wait_barrier, !conf->barrier,
				    conf->resync_lock,
<<<<<<< HEAD
				    md_kick_device(conf->mddev));
=======
				    );
>>>>>>> d762f438
		conf->nr_waiting--;
	}
	conf->nr_pending++;
	spin_unlock_irq(&conf->resync_lock);
}

static void allow_barrier(conf_t *conf)
{
	unsigned long flags;
	spin_lock_irqsave(&conf->resync_lock, flags);
	conf->nr_pending--;
	spin_unlock_irqrestore(&conf->resync_lock, flags);
	wake_up(&conf->wait_barrier);
}

static void freeze_array(conf_t *conf)
{
	/* stop syncio and normal IO and wait for everything to
	 * go quite.
	 * We increment barrier and nr_waiting, and then
	 * wait until nr_pending match nr_queued+1
	 * This is called in the context of one normal IO request
	 * that has failed. Thus any sync request that might be pending
	 * will be blocked by nr_pending, and we need to wait for
	 * pending IO requests to complete or be queued for re-try.
	 * Thus the number queued (nr_queued) plus this request (1)
	 * must match the number of pending IOs (nr_pending) before
	 * we continue.
	 */
	spin_lock_irq(&conf->resync_lock);
	conf->barrier++;
	conf->nr_waiting++;
	wait_event_lock_irq(conf->wait_barrier,
			    conf->nr_pending == conf->nr_queued+1,
			    conf->resync_lock,
<<<<<<< HEAD
			    ({ flush_pending_writes(conf);
			       md_kick_device(conf->mddev); }));
=======
			    flush_pending_writes(conf));
>>>>>>> d762f438
	spin_unlock_irq(&conf->resync_lock);
}
static void unfreeze_array(conf_t *conf)
{
	/* reverse the effect of the freeze */
	spin_lock_irq(&conf->resync_lock);
	conf->barrier--;
	conf->nr_waiting--;
	wake_up(&conf->wait_barrier);
	spin_unlock_irq(&conf->resync_lock);
}


/* duplicate the data pages for behind I/O 
 */
static void alloc_behind_pages(struct bio *bio, r1bio_t *r1_bio)
{
	int i;
	struct bio_vec *bvec;
	struct page **pages = kzalloc(bio->bi_vcnt * sizeof(struct page*),
					GFP_NOIO);
	if (unlikely(!pages))
		return;

	bio_for_each_segment(bvec, bio, i) {
		pages[i] = alloc_page(GFP_NOIO);
		if (unlikely(!pages[i]))
			goto do_sync_io;
		memcpy(kmap(pages[i]) + bvec->bv_offset,
			kmap(bvec->bv_page) + bvec->bv_offset, bvec->bv_len);
		kunmap(pages[i]);
		kunmap(bvec->bv_page);
	}
	r1_bio->behind_pages = pages;
	r1_bio->behind_page_count = bio->bi_vcnt;
	set_bit(R1BIO_BehindIO, &r1_bio->state);
	return;

do_sync_io:
	for (i = 0; i < bio->bi_vcnt; i++)
		if (pages[i])
			put_page(pages[i]);
	kfree(pages);
	PRINTK("%dB behind alloc failed, doing sync I/O\n", bio->bi_size);
}

static int make_request(mddev_t *mddev, struct bio * bio)
{
	conf_t *conf = mddev->private;
	mirror_info_t *mirror;
	r1bio_t *r1_bio;
	struct bio *read_bio;
	int i, targets = 0, disks;
	struct bitmap *bitmap;
	unsigned long flags;
	const int rw = bio_data_dir(bio);
	const unsigned long do_sync = (bio->bi_rw & REQ_SYNC);
	const unsigned long do_flush_fua = (bio->bi_rw & (REQ_FLUSH | REQ_FUA));
	mdk_rdev_t *blocked_rdev;
	int plugged;

	/*
	 * Register the new request and wait if the reconstruction
	 * thread has put up a bar for new requests.
	 * Continue immediately if no resync is active currently.
	 */

	md_write_start(mddev, bio); /* wait on superblock update early */

	if (bio_data_dir(bio) == WRITE &&
	    bio->bi_sector + bio->bi_size/512 > mddev->suspend_lo &&
	    bio->bi_sector < mddev->suspend_hi) {
		/* As the suspend_* range is controlled by
		 * userspace, we want an interruptible
		 * wait.
		 */
		DEFINE_WAIT(w);
		for (;;) {
			flush_signals(current);
			prepare_to_wait(&conf->wait_barrier,
					&w, TASK_INTERRUPTIBLE);
			if (bio->bi_sector + bio->bi_size/512 <= mddev->suspend_lo ||
			    bio->bi_sector >= mddev->suspend_hi)
				break;
			schedule();
		}
		finish_wait(&conf->wait_barrier, &w);
	}

	wait_barrier(conf);

	bitmap = mddev->bitmap;

	/*
	 * make_request() can abort the operation when READA is being
	 * used and no empty request is available.
	 *
	 */
	r1_bio = mempool_alloc(conf->r1bio_pool, GFP_NOIO);

	r1_bio->master_bio = bio;
	r1_bio->sectors = bio->bi_size >> 9;
	r1_bio->state = 0;
	r1_bio->mddev = mddev;
	r1_bio->sector = bio->bi_sector;

	if (rw == READ) {
		/*
		 * read balancing logic:
		 */
		int rdisk = read_balance(conf, r1_bio);

		if (rdisk < 0) {
			/* couldn't find anywhere to read from */
			raid_end_bio_io(r1_bio);
			return 0;
		}
		mirror = conf->mirrors + rdisk;

		if (test_bit(WriteMostly, &mirror->rdev->flags) &&
		    bitmap) {
			/* Reading from a write-mostly device must
			 * take care not to over-take any writes
			 * that are 'behind'
			 */
			wait_event(bitmap->behind_wait,
				   atomic_read(&bitmap->behind_writes) == 0);
		}
		r1_bio->read_disk = rdisk;

		read_bio = bio_clone_mddev(bio, GFP_NOIO, mddev);

		r1_bio->bios[rdisk] = read_bio;

		read_bio->bi_sector = r1_bio->sector + mirror->rdev->data_offset;
		read_bio->bi_bdev = mirror->rdev->bdev;
		read_bio->bi_end_io = raid1_end_read_request;
		read_bio->bi_rw = READ | do_sync;
		read_bio->bi_private = r1_bio;

		generic_make_request(read_bio);
		return 0;
	}

	/*
	 * WRITE:
	 */
	/* first select target devices under spinlock and
	 * inc refcount on their rdev.  Record them by setting
	 * bios[x] to bio
	 */
	plugged = mddev_check_plugged(mddev);

	disks = conf->raid_disks;
 retry_write:
	blocked_rdev = NULL;
	rcu_read_lock();
	for (i = 0;  i < disks; i++) {
		mdk_rdev_t *rdev = rcu_dereference(conf->mirrors[i].rdev);
		if (rdev && unlikely(test_bit(Blocked, &rdev->flags))) {
			atomic_inc(&rdev->nr_pending);
			blocked_rdev = rdev;
			break;
		}
		if (rdev && !test_bit(Faulty, &rdev->flags)) {
			atomic_inc(&rdev->nr_pending);
			if (test_bit(Faulty, &rdev->flags)) {
				rdev_dec_pending(rdev, mddev);
				r1_bio->bios[i] = NULL;
			} else {
				r1_bio->bios[i] = bio;
				targets++;
			}
		} else
			r1_bio->bios[i] = NULL;
	}
	rcu_read_unlock();

	if (unlikely(blocked_rdev)) {
		/* Wait for this device to become unblocked */
		int j;

		for (j = 0; j < i; j++)
			if (r1_bio->bios[j])
				rdev_dec_pending(conf->mirrors[j].rdev, mddev);

		allow_barrier(conf);
		md_wait_for_blocked_rdev(blocked_rdev, mddev);
		wait_barrier(conf);
		goto retry_write;
	}

	BUG_ON(targets == 0); /* we never fail the last device */

	if (targets < conf->raid_disks) {
		/* array is degraded, we will not clear the bitmap
		 * on I/O completion (see raid1_end_write_request) */
		set_bit(R1BIO_Degraded, &r1_bio->state);
	}

	/* do behind I/O ?
	 * Not if there are too many, or cannot allocate memory,
	 * or a reader on WriteMostly is waiting for behind writes 
	 * to flush */
	if (bitmap &&
	    (atomic_read(&bitmap->behind_writes)
	     < mddev->bitmap_info.max_write_behind) &&
	    !waitqueue_active(&bitmap->behind_wait))
		alloc_behind_pages(bio, r1_bio);

	atomic_set(&r1_bio->remaining, 1);
	atomic_set(&r1_bio->behind_remaining, 0);

	bitmap_startwrite(bitmap, bio->bi_sector, r1_bio->sectors,
				test_bit(R1BIO_BehindIO, &r1_bio->state));
	for (i = 0; i < disks; i++) {
		struct bio *mbio;
		if (!r1_bio->bios[i])
			continue;

		mbio = bio_clone_mddev(bio, GFP_NOIO, mddev);
		r1_bio->bios[i] = mbio;

		mbio->bi_sector	= r1_bio->sector + conf->mirrors[i].rdev->data_offset;
		mbio->bi_bdev = conf->mirrors[i].rdev->bdev;
		mbio->bi_end_io	= raid1_end_write_request;
		mbio->bi_rw = WRITE | do_flush_fua | do_sync;
		mbio->bi_private = r1_bio;

		if (r1_bio->behind_pages) {
			struct bio_vec *bvec;
			int j;

			/* Yes, I really want the '__' version so that
			 * we clear any unused pointer in the io_vec, rather
			 * than leave them unchanged.  This is important
			 * because when we come to free the pages, we won't
			 * know the original bi_idx, so we just free
			 * them all
			 */
			__bio_for_each_segment(bvec, mbio, j, 0)
				bvec->bv_page = r1_bio->behind_pages[j];
			if (test_bit(WriteMostly, &conf->mirrors[i].rdev->flags))
				atomic_inc(&r1_bio->behind_remaining);
		}

		atomic_inc(&r1_bio->remaining);
		spin_lock_irqsave(&conf->device_lock, flags);
		bio_list_add(&conf->pending_bio_list, mbio);
		spin_unlock_irqrestore(&conf->device_lock, flags);
	}
	r1_bio_write_done(r1_bio);

	/* In case raid1d snuck in to freeze_array */
	wake_up(&conf->wait_barrier);

<<<<<<< HEAD
	if (do_sync || !bitmap)
=======
	if (do_sync || !bitmap || !plugged)
>>>>>>> d762f438
		md_wakeup_thread(mddev->thread);

	return 0;
}

static void status(struct seq_file *seq, mddev_t *mddev)
{
	conf_t *conf = mddev->private;
	int i;

	seq_printf(seq, " [%d/%d] [", conf->raid_disks,
		   conf->raid_disks - mddev->degraded);
	rcu_read_lock();
	for (i = 0; i < conf->raid_disks; i++) {
		mdk_rdev_t *rdev = rcu_dereference(conf->mirrors[i].rdev);
		seq_printf(seq, "%s",
			   rdev && test_bit(In_sync, &rdev->flags) ? "U" : "_");
	}
	rcu_read_unlock();
	seq_printf(seq, "]");
}


static void error(mddev_t *mddev, mdk_rdev_t *rdev)
{
	char b[BDEVNAME_SIZE];
	conf_t *conf = mddev->private;

	/*
	 * If it is not operational, then we have already marked it as dead
	 * else if it is the last working disks, ignore the error, let the
	 * next level up know.
	 * else mark the drive as failed
	 */
	if (test_bit(In_sync, &rdev->flags)
	    && (conf->raid_disks - mddev->degraded) == 1) {
		/*
		 * Don't fail the drive, act as though we were just a
		 * normal single drive.
		 * However don't try a recovery from this drive as
		 * it is very likely to fail.
		 */
		mddev->recovery_disabled = 1;
		return;
	}
	if (test_and_clear_bit(In_sync, &rdev->flags)) {
		unsigned long flags;
		spin_lock_irqsave(&conf->device_lock, flags);
		mddev->degraded++;
		set_bit(Faulty, &rdev->flags);
		spin_unlock_irqrestore(&conf->device_lock, flags);
		/*
		 * if recovery is running, make sure it aborts.
		 */
		set_bit(MD_RECOVERY_INTR, &mddev->recovery);
	} else
		set_bit(Faulty, &rdev->flags);
	set_bit(MD_CHANGE_DEVS, &mddev->flags);
	printk(KERN_ALERT
	       "md/raid1:%s: Disk failure on %s, disabling device.\n"
	       "md/raid1:%s: Operation continuing on %d devices.\n",
	       mdname(mddev), bdevname(rdev->bdev, b),
	       mdname(mddev), conf->raid_disks - mddev->degraded);
}

static void print_conf(conf_t *conf)
{
	int i;

	printk(KERN_DEBUG "RAID1 conf printout:\n");
	if (!conf) {
		printk(KERN_DEBUG "(!conf)\n");
		return;
	}
	printk(KERN_DEBUG " --- wd:%d rd:%d\n", conf->raid_disks - conf->mddev->degraded,
		conf->raid_disks);

	rcu_read_lock();
	for (i = 0; i < conf->raid_disks; i++) {
		char b[BDEVNAME_SIZE];
		mdk_rdev_t *rdev = rcu_dereference(conf->mirrors[i].rdev);
		if (rdev)
			printk(KERN_DEBUG " disk %d, wo:%d, o:%d, dev:%s\n",
			       i, !test_bit(In_sync, &rdev->flags),
			       !test_bit(Faulty, &rdev->flags),
			       bdevname(rdev->bdev,b));
	}
	rcu_read_unlock();
}

static void close_sync(conf_t *conf)
{
	wait_barrier(conf);
	allow_barrier(conf);

	mempool_destroy(conf->r1buf_pool);
	conf->r1buf_pool = NULL;
}

static int raid1_spare_active(mddev_t *mddev)
{
	int i;
	conf_t *conf = mddev->private;
	int count = 0;
	unsigned long flags;

	/*
	 * Find all failed disks within the RAID1 configuration 
	 * and mark them readable.
	 * Called under mddev lock, so rcu protection not needed.
	 */
	for (i = 0; i < conf->raid_disks; i++) {
		mdk_rdev_t *rdev = conf->mirrors[i].rdev;
		if (rdev
		    && !test_bit(Faulty, &rdev->flags)
		    && !test_and_set_bit(In_sync, &rdev->flags)) {
			count++;
			sysfs_notify_dirent(rdev->sysfs_state);
		}
	}
	spin_lock_irqsave(&conf->device_lock, flags);
	mddev->degraded -= count;
	spin_unlock_irqrestore(&conf->device_lock, flags);

	print_conf(conf);
	return count;
}


static int raid1_add_disk(mddev_t *mddev, mdk_rdev_t *rdev)
{
	conf_t *conf = mddev->private;
	int err = -EEXIST;
	int mirror = 0;
	mirror_info_t *p;
	int first = 0;
	int last = mddev->raid_disks - 1;

	if (rdev->raid_disk >= 0)
		first = last = rdev->raid_disk;

	for (mirror = first; mirror <= last; mirror++)
		if ( !(p=conf->mirrors+mirror)->rdev) {

			disk_stack_limits(mddev->gendisk, rdev->bdev,
					  rdev->data_offset << 9);
			/* as we don't honour merge_bvec_fn, we must
			 * never risk violating it, so limit
			 * ->max_segments to one lying with a single
			 * page, as a one page request is never in
			 * violation.
			 */
			if (rdev->bdev->bd_disk->queue->merge_bvec_fn) {
				blk_queue_max_segments(mddev->queue, 1);
				blk_queue_segment_boundary(mddev->queue,
							   PAGE_CACHE_SIZE - 1);
			}

			p->head_position = 0;
			rdev->raid_disk = mirror;
			err = 0;
			/* As all devices are equivalent, we don't need a full recovery
			 * if this was recently any drive of the array
			 */
			if (rdev->saved_raid_disk < 0)
				conf->fullsync = 1;
			rcu_assign_pointer(p->rdev, rdev);
			break;
		}
	md_integrity_add_rdev(rdev, mddev);
	print_conf(conf);
	return err;
}

static int raid1_remove_disk(mddev_t *mddev, int number)
{
	conf_t *conf = mddev->private;
	int err = 0;
	mdk_rdev_t *rdev;
	mirror_info_t *p = conf->mirrors+ number;

	print_conf(conf);
	rdev = p->rdev;
	if (rdev) {
		if (test_bit(In_sync, &rdev->flags) ||
		    atomic_read(&rdev->nr_pending)) {
			err = -EBUSY;
			goto abort;
		}
		/* Only remove non-faulty devices if recovery
		 * is not possible.
		 */
		if (!test_bit(Faulty, &rdev->flags) &&
		    !mddev->recovery_disabled &&
		    mddev->degraded < conf->raid_disks) {
			err = -EBUSY;
			goto abort;
		}
		p->rdev = NULL;
		synchronize_rcu();
		if (atomic_read(&rdev->nr_pending)) {
			/* lost the race, try later */
			err = -EBUSY;
			p->rdev = rdev;
			goto abort;
		}
		err = md_integrity_register(mddev);
	}
abort:

	print_conf(conf);
	return err;
}


static void end_sync_read(struct bio *bio, int error)
{
	r1bio_t *r1_bio = bio->bi_private;
	int i;

	for (i=r1_bio->mddev->raid_disks; i--; )
		if (r1_bio->bios[i] == bio)
			break;
	BUG_ON(i < 0);
	update_head_pos(i, r1_bio);
	/*
	 * we have read a block, now it needs to be re-written,
	 * or re-read if the read failed.
	 * We don't do much here, just schedule handling by raid1d
	 */
	if (test_bit(BIO_UPTODATE, &bio->bi_flags))
		set_bit(R1BIO_Uptodate, &r1_bio->state);

	if (atomic_dec_and_test(&r1_bio->remaining))
		reschedule_retry(r1_bio);
}

static void end_sync_write(struct bio *bio, int error)
{
	int uptodate = test_bit(BIO_UPTODATE, &bio->bi_flags);
	r1bio_t *r1_bio = bio->bi_private;
	mddev_t *mddev = r1_bio->mddev;
	conf_t *conf = mddev->private;
	int i;
	int mirror=0;

	for (i = 0; i < conf->raid_disks; i++)
		if (r1_bio->bios[i] == bio) {
			mirror = i;
			break;
		}
	if (!uptodate) {
		sector_t sync_blocks = 0;
		sector_t s = r1_bio->sector;
		long sectors_to_go = r1_bio->sectors;
		/* make sure these bits doesn't get cleared. */
		do {
			bitmap_end_sync(mddev->bitmap, s,
					&sync_blocks, 1);
			s += sync_blocks;
			sectors_to_go -= sync_blocks;
		} while (sectors_to_go > 0);
		md_error(mddev, conf->mirrors[mirror].rdev);
	}

	update_head_pos(mirror, r1_bio);

	if (atomic_dec_and_test(&r1_bio->remaining)) {
		sector_t s = r1_bio->sectors;
		put_buf(r1_bio);
		md_done_sync(mddev, s, uptodate);
	}
}

static int fix_sync_read_error(r1bio_t *r1_bio)
{
	/* Try some synchronous reads of other devices to get
	 * good data, much like with normal read errors.  Only
	 * read into the pages we already have so we don't
	 * need to re-issue the read request.
	 * We don't need to freeze the array, because being in an
	 * active sync request, there is no normal IO, and
	 * no overlapping syncs.
	 */
	mddev_t *mddev = r1_bio->mddev;
	conf_t *conf = mddev->private;
	struct bio *bio = r1_bio->bios[r1_bio->read_disk];
	sector_t sect = r1_bio->sector;
	int sectors = r1_bio->sectors;
	int idx = 0;

	while(sectors) {
		int s = sectors;
		int d = r1_bio->read_disk;
		int success = 0;
		mdk_rdev_t *rdev;
		int start;

		if (s > (PAGE_SIZE>>9))
			s = PAGE_SIZE >> 9;
		do {
			if (r1_bio->bios[d]->bi_end_io == end_sync_read) {
				/* No rcu protection needed here devices
				 * can only be removed when no resync is
				 * active, and resync is currently active
				 */
				rdev = conf->mirrors[d].rdev;
				if (sync_page_io(rdev,
						 sect,
						 s<<9,
						 bio->bi_io_vec[idx].bv_page,
						 READ, false)) {
					success = 1;
					break;
				}
			}
			d++;
			if (d == conf->raid_disks)
				d = 0;
		} while (!success && d != r1_bio->read_disk);

		if (!success) {
			char b[BDEVNAME_SIZE];
			/* Cannot read from anywhere, array is toast */
			md_error(mddev, conf->mirrors[r1_bio->read_disk].rdev);
			printk(KERN_ALERT "md/raid1:%s: %s: unrecoverable I/O read error"
			       " for block %llu\n",
			       mdname(mddev),
			       bdevname(bio->bi_bdev, b),
			       (unsigned long long)r1_bio->sector);
			md_done_sync(mddev, r1_bio->sectors, 0);
			put_buf(r1_bio);
			return 0;
		}

		start = d;
		/* write it back and re-read */
		while (d != r1_bio->read_disk) {
			if (d == 0)
				d = conf->raid_disks;
			d--;
			if (r1_bio->bios[d]->bi_end_io != end_sync_read)
				continue;
			rdev = conf->mirrors[d].rdev;
			if (sync_page_io(rdev,
					 sect,
					 s<<9,
					 bio->bi_io_vec[idx].bv_page,
					 WRITE, false) == 0) {
				r1_bio->bios[d]->bi_end_io = NULL;
				rdev_dec_pending(rdev, mddev);
				md_error(mddev, rdev);
			} else
				atomic_add(s, &rdev->corrected_errors);
		}
		d = start;
		while (d != r1_bio->read_disk) {
			if (d == 0)
				d = conf->raid_disks;
			d--;
			if (r1_bio->bios[d]->bi_end_io != end_sync_read)
				continue;
			rdev = conf->mirrors[d].rdev;
			if (sync_page_io(rdev,
					 sect,
					 s<<9,
					 bio->bi_io_vec[idx].bv_page,
					 READ, false) == 0)
				md_error(mddev, rdev);
		}
		sectors -= s;
		sect += s;
		idx ++;
	}
	set_bit(R1BIO_Uptodate, &r1_bio->state);
	set_bit(BIO_UPTODATE, &bio->bi_flags);
	return 1;
}

static int process_checks(r1bio_t *r1_bio)
{
	/* We have read all readable devices.  If we haven't
	 * got the block, then there is no hope left.
	 * If we have, then we want to do a comparison
	 * and skip the write if everything is the same.
	 * If any blocks failed to read, then we need to
	 * attempt an over-write
	 */
	mddev_t *mddev = r1_bio->mddev;
	conf_t *conf = mddev->private;
	int primary;
	int i;

	for (primary = 0; primary < conf->raid_disks; primary++)
		if (r1_bio->bios[primary]->bi_end_io == end_sync_read &&
		    test_bit(BIO_UPTODATE, &r1_bio->bios[primary]->bi_flags)) {
			r1_bio->bios[primary]->bi_end_io = NULL;
			rdev_dec_pending(conf->mirrors[primary].rdev, mddev);
			break;
		}
	r1_bio->read_disk = primary;
	for (i = 0; i < conf->raid_disks; i++) {
		int j;
		int vcnt = r1_bio->sectors >> (PAGE_SHIFT- 9);
		struct bio *pbio = r1_bio->bios[primary];
		struct bio *sbio = r1_bio->bios[i];
		int size;

		if (r1_bio->bios[i]->bi_end_io != end_sync_read)
			continue;

		if (test_bit(BIO_UPTODATE, &sbio->bi_flags)) {
			for (j = vcnt; j-- ; ) {
				struct page *p, *s;
				p = pbio->bi_io_vec[j].bv_page;
				s = sbio->bi_io_vec[j].bv_page;
				if (memcmp(page_address(p),
					   page_address(s),
					   PAGE_SIZE))
					break;
			}
		} else
			j = 0;
		if (j >= 0)
			mddev->resync_mismatches += r1_bio->sectors;
		if (j < 0 || (test_bit(MD_RECOVERY_CHECK, &mddev->recovery)
			      && test_bit(BIO_UPTODATE, &sbio->bi_flags))) {
			/* No need to write to this device. */
			sbio->bi_end_io = NULL;
			rdev_dec_pending(conf->mirrors[i].rdev, mddev);
			continue;
		}
		/* fixup the bio for reuse */
		sbio->bi_vcnt = vcnt;
		sbio->bi_size = r1_bio->sectors << 9;
		sbio->bi_idx = 0;
		sbio->bi_phys_segments = 0;
		sbio->bi_flags &= ~(BIO_POOL_MASK - 1);
		sbio->bi_flags |= 1 << BIO_UPTODATE;
		sbio->bi_next = NULL;
		sbio->bi_sector = r1_bio->sector +
			conf->mirrors[i].rdev->data_offset;
		sbio->bi_bdev = conf->mirrors[i].rdev->bdev;
		size = sbio->bi_size;
		for (j = 0; j < vcnt ; j++) {
			struct bio_vec *bi;
			bi = &sbio->bi_io_vec[j];
			bi->bv_offset = 0;
			if (size > PAGE_SIZE)
				bi->bv_len = PAGE_SIZE;
			else
				bi->bv_len = size;
			size -= PAGE_SIZE;
			memcpy(page_address(bi->bv_page),
			       page_address(pbio->bi_io_vec[j].bv_page),
			       PAGE_SIZE);
		}
	}
	return 0;
}

static void sync_request_write(mddev_t *mddev, r1bio_t *r1_bio)
{
	conf_t *conf = mddev->private;
	int i;
	int disks = conf->raid_disks;
	struct bio *bio, *wbio;

	bio = r1_bio->bios[r1_bio->read_disk];

	if (!test_bit(R1BIO_Uptodate, &r1_bio->state))
		/* ouch - failed to read all of that. */
		if (!fix_sync_read_error(r1_bio))
			return;

	if (test_bit(MD_RECOVERY_REQUESTED, &mddev->recovery))
		if (process_checks(r1_bio) < 0)
			return;
	/*
	 * schedule writes
	 */
	atomic_set(&r1_bio->remaining, 1);
	for (i = 0; i < disks ; i++) {
		wbio = r1_bio->bios[i];
		if (wbio->bi_end_io == NULL ||
		    (wbio->bi_end_io == end_sync_read &&
		     (i == r1_bio->read_disk ||
		      !test_bit(MD_RECOVERY_SYNC, &mddev->recovery))))
			continue;

		wbio->bi_rw = WRITE;
		wbio->bi_end_io = end_sync_write;
		atomic_inc(&r1_bio->remaining);
		md_sync_acct(conf->mirrors[i].rdev->bdev, wbio->bi_size >> 9);

		generic_make_request(wbio);
	}

	if (atomic_dec_and_test(&r1_bio->remaining)) {
		/* if we're here, all write(s) have completed, so clean up */
		md_done_sync(mddev, r1_bio->sectors, 1);
		put_buf(r1_bio);
	}
}

/*
 * This is a kernel thread which:
 *
 *	1.	Retries failed read operations on working mirrors.
 *	2.	Updates the raid superblock when problems encounter.
 *	3.	Performs writes following reads for array syncronising.
 */

static void fix_read_error(conf_t *conf, int read_disk,
			   sector_t sect, int sectors)
{
	mddev_t *mddev = conf->mddev;
	while(sectors) {
		int s = sectors;
		int d = read_disk;
		int success = 0;
		int start;
		mdk_rdev_t *rdev;

		if (s > (PAGE_SIZE>>9))
			s = PAGE_SIZE >> 9;

		do {
			/* Note: no rcu protection needed here
			 * as this is synchronous in the raid1d thread
			 * which is the thread that might remove
			 * a device.  If raid1d ever becomes multi-threaded....
			 */
			rdev = conf->mirrors[d].rdev;
			if (rdev &&
			    test_bit(In_sync, &rdev->flags) &&
			    sync_page_io(rdev, sect, s<<9,
					 conf->tmppage, READ, false))
				success = 1;
			else {
				d++;
				if (d == conf->raid_disks)
					d = 0;
			}
		} while (!success && d != read_disk);

		if (!success) {
			/* Cannot read from anywhere -- bye bye array */
			md_error(mddev, conf->mirrors[read_disk].rdev);
			break;
		}
		/* write it back and re-read */
		start = d;
		while (d != read_disk) {
			if (d==0)
				d = conf->raid_disks;
			d--;
			rdev = conf->mirrors[d].rdev;
			if (rdev &&
			    test_bit(In_sync, &rdev->flags)) {
				if (sync_page_io(rdev, sect, s<<9,
						 conf->tmppage, WRITE, false)
				    == 0)
					/* Well, this device is dead */
					md_error(mddev, rdev);
			}
		}
		d = start;
		while (d != read_disk) {
			char b[BDEVNAME_SIZE];
			if (d==0)
				d = conf->raid_disks;
			d--;
			rdev = conf->mirrors[d].rdev;
			if (rdev &&
			    test_bit(In_sync, &rdev->flags)) {
				if (sync_page_io(rdev, sect, s<<9,
						 conf->tmppage, READ, false)
				    == 0)
					/* Well, this device is dead */
					md_error(mddev, rdev);
				else {
					atomic_add(s, &rdev->corrected_errors);
					printk(KERN_INFO
					       "md/raid1:%s: read error corrected "
					       "(%d sectors at %llu on %s)\n",
					       mdname(mddev), s,
					       (unsigned long long)(sect +
					           rdev->data_offset),
					       bdevname(rdev->bdev, b));
				}
			}
		}
		sectors -= s;
		sect += s;
	}
}

static void raid1d(mddev_t *mddev)
{
	r1bio_t *r1_bio;
	struct bio *bio;
	unsigned long flags;
	conf_t *conf = mddev->private;
	struct list_head *head = &conf->retry_list;
	mdk_rdev_t *rdev;
	struct blk_plug plug;

	md_check_recovery(mddev);

	blk_start_plug(&plug);
	for (;;) {
		char b[BDEVNAME_SIZE];

<<<<<<< HEAD
		flush_pending_writes(conf);
=======
		if (atomic_read(&mddev->plug_cnt) == 0)
			flush_pending_writes(conf);
>>>>>>> d762f438

		spin_lock_irqsave(&conf->device_lock, flags);
		if (list_empty(head)) {
			spin_unlock_irqrestore(&conf->device_lock, flags);
			break;
		}
		r1_bio = list_entry(head->prev, r1bio_t, retry_list);
		list_del(head->prev);
		conf->nr_queued--;
		spin_unlock_irqrestore(&conf->device_lock, flags);

		mddev = r1_bio->mddev;
		conf = mddev->private;
		if (test_bit(R1BIO_IsSync, &r1_bio->state))
			sync_request_write(mddev, r1_bio);
		else {
			int disk;

			/* we got a read error. Maybe the drive is bad.  Maybe just
			 * the block and we can fix it.
			 * We freeze all other IO, and try reading the block from
			 * other devices.  When we find one, we re-write
			 * and check it that fixes the read error.
			 * This is all done synchronously while the array is
			 * frozen
			 */
			if (mddev->ro == 0) {
				freeze_array(conf);
				fix_read_error(conf, r1_bio->read_disk,
					       r1_bio->sector,
					       r1_bio->sectors);
				unfreeze_array(conf);
			} else
				md_error(mddev,
					 conf->mirrors[r1_bio->read_disk].rdev);

			bio = r1_bio->bios[r1_bio->read_disk];
			if ((disk=read_balance(conf, r1_bio)) == -1) {
				printk(KERN_ALERT "md/raid1:%s: %s: unrecoverable I/O"
				       " read error for block %llu\n",
				       mdname(mddev),
				       bdevname(bio->bi_bdev,b),
				       (unsigned long long)r1_bio->sector);
				raid_end_bio_io(r1_bio);
			} else {
				const unsigned long do_sync = r1_bio->master_bio->bi_rw & REQ_SYNC;
				r1_bio->bios[r1_bio->read_disk] =
					mddev->ro ? IO_BLOCKED : NULL;
				r1_bio->read_disk = disk;
				bio_put(bio);
				bio = bio_clone_mddev(r1_bio->master_bio,
						      GFP_NOIO, mddev);
				r1_bio->bios[r1_bio->read_disk] = bio;
				rdev = conf->mirrors[disk].rdev;
				if (printk_ratelimit())
					printk(KERN_ERR "md/raid1:%s: redirecting sector %llu to"
					       " other mirror: %s\n",
					       mdname(mddev),
					       (unsigned long long)r1_bio->sector,
					       bdevname(rdev->bdev,b));
				bio->bi_sector = r1_bio->sector + rdev->data_offset;
				bio->bi_bdev = rdev->bdev;
				bio->bi_end_io = raid1_end_read_request;
				bio->bi_rw = READ | do_sync;
				bio->bi_private = r1_bio;
				generic_make_request(bio);
			}
		}
		cond_resched();
	}
<<<<<<< HEAD
=======
	blk_finish_plug(&plug);
>>>>>>> d762f438
}


static int init_resync(conf_t *conf)
{
	int buffs;

	buffs = RESYNC_WINDOW / RESYNC_BLOCK_SIZE;
	BUG_ON(conf->r1buf_pool);
	conf->r1buf_pool = mempool_create(buffs, r1buf_pool_alloc, r1buf_pool_free,
					  conf->poolinfo);
	if (!conf->r1buf_pool)
		return -ENOMEM;
	conf->next_resync = 0;
	return 0;
}

/*
 * perform a "sync" on one "block"
 *
 * We need to make sure that no normal I/O request - particularly write
 * requests - conflict with active sync requests.
 *
 * This is achieved by tracking pending requests and a 'barrier' concept
 * that can be installed to exclude normal IO requests.
 */

static sector_t sync_request(mddev_t *mddev, sector_t sector_nr, int *skipped, int go_faster)
{
	conf_t *conf = mddev->private;
	r1bio_t *r1_bio;
	struct bio *bio;
	sector_t max_sector, nr_sectors;
	int disk = -1;
	int i;
	int wonly = -1;
	int write_targets = 0, read_targets = 0;
	sector_t sync_blocks;
	int still_degraded = 0;

	if (!conf->r1buf_pool)
		if (init_resync(conf))
			return 0;

	max_sector = mddev->dev_sectors;
	if (sector_nr >= max_sector) {
		/* If we aborted, we need to abort the
		 * sync on the 'current' bitmap chunk (there will
		 * only be one in raid1 resync.
		 * We can find the current addess in mddev->curr_resync
		 */
		if (mddev->curr_resync < max_sector) /* aborted */
			bitmap_end_sync(mddev->bitmap, mddev->curr_resync,
						&sync_blocks, 1);
		else /* completed sync */
			conf->fullsync = 0;

		bitmap_close_sync(mddev->bitmap);
		close_sync(conf);
		return 0;
	}

	if (mddev->bitmap == NULL &&
	    mddev->recovery_cp == MaxSector &&
	    !test_bit(MD_RECOVERY_REQUESTED, &mddev->recovery) &&
	    conf->fullsync == 0) {
		*skipped = 1;
		return max_sector - sector_nr;
	}
	/* before building a request, check if we can skip these blocks..
	 * This call the bitmap_start_sync doesn't actually record anything
	 */
	if (!bitmap_start_sync(mddev->bitmap, sector_nr, &sync_blocks, 1) &&
	    !conf->fullsync && !test_bit(MD_RECOVERY_REQUESTED, &mddev->recovery)) {
		/* We can skip this block, and probably several more */
		*skipped = 1;
		return sync_blocks;
	}
	/*
	 * If there is non-resync activity waiting for a turn,
	 * and resync is going fast enough,
	 * then let it though before starting on this new sync request.
	 */
	if (!go_faster && conf->nr_waiting)
		msleep_interruptible(1000);

	bitmap_cond_end_sync(mddev->bitmap, sector_nr);
	r1_bio = mempool_alloc(conf->r1buf_pool, GFP_NOIO);
	raise_barrier(conf);

	conf->next_resync = sector_nr;

	rcu_read_lock();
	/*
	 * If we get a correctably read error during resync or recovery,
	 * we might want to read from a different device.  So we
	 * flag all drives that could conceivably be read from for READ,
	 * and any others (which will be non-In_sync devices) for WRITE.
	 * If a read fails, we try reading from something else for which READ
	 * is OK.
	 */

	r1_bio->mddev = mddev;
	r1_bio->sector = sector_nr;
	r1_bio->state = 0;
	set_bit(R1BIO_IsSync, &r1_bio->state);

	for (i=0; i < conf->raid_disks; i++) {
		mdk_rdev_t *rdev;
		bio = r1_bio->bios[i];

		/* take from bio_init */
		bio->bi_next = NULL;
		bio->bi_flags &= ~(BIO_POOL_MASK-1);
		bio->bi_flags |= 1 << BIO_UPTODATE;
		bio->bi_comp_cpu = -1;
		bio->bi_rw = READ;
		bio->bi_vcnt = 0;
		bio->bi_idx = 0;
		bio->bi_phys_segments = 0;
		bio->bi_size = 0;
		bio->bi_end_io = NULL;
		bio->bi_private = NULL;

		rdev = rcu_dereference(conf->mirrors[i].rdev);
		if (rdev == NULL ||
			   test_bit(Faulty, &rdev->flags)) {
			still_degraded = 1;
			continue;
		} else if (!test_bit(In_sync, &rdev->flags)) {
			bio->bi_rw = WRITE;
			bio->bi_end_io = end_sync_write;
			write_targets ++;
		} else {
			/* may need to read from here */
			bio->bi_rw = READ;
			bio->bi_end_io = end_sync_read;
			if (test_bit(WriteMostly, &rdev->flags)) {
				if (wonly < 0)
					wonly = i;
			} else {
				if (disk < 0)
					disk = i;
			}
			read_targets++;
		}
		atomic_inc(&rdev->nr_pending);
		bio->bi_sector = sector_nr + rdev->data_offset;
		bio->bi_bdev = rdev->bdev;
		bio->bi_private = r1_bio;
	}
	rcu_read_unlock();
	if (disk < 0)
		disk = wonly;
	r1_bio->read_disk = disk;

	if (test_bit(MD_RECOVERY_SYNC, &mddev->recovery) && read_targets > 0)
		/* extra read targets are also write targets */
		write_targets += read_targets-1;

	if (write_targets == 0 || read_targets == 0) {
		/* There is nowhere to write, so all non-sync
		 * drives must be failed - so we are finished
		 */
		sector_t rv = max_sector - sector_nr;
		*skipped = 1;
		put_buf(r1_bio);
		return rv;
	}

	if (max_sector > mddev->resync_max)
		max_sector = mddev->resync_max; /* Don't do IO beyond here */
	nr_sectors = 0;
	sync_blocks = 0;
	do {
		struct page *page;
		int len = PAGE_SIZE;
		if (sector_nr + (len>>9) > max_sector)
			len = (max_sector - sector_nr) << 9;
		if (len == 0)
			break;
		if (sync_blocks == 0) {
			if (!bitmap_start_sync(mddev->bitmap, sector_nr,
					       &sync_blocks, still_degraded) &&
			    !conf->fullsync &&
			    !test_bit(MD_RECOVERY_REQUESTED, &mddev->recovery))
				break;
			BUG_ON(sync_blocks < (PAGE_SIZE>>9));
			if ((len >> 9) > sync_blocks)
				len = sync_blocks<<9;
		}

		for (i=0 ; i < conf->raid_disks; i++) {
			bio = r1_bio->bios[i];
			if (bio->bi_end_io) {
				page = bio->bi_io_vec[bio->bi_vcnt].bv_page;
				if (bio_add_page(bio, page, len, 0) == 0) {
					/* stop here */
					bio->bi_io_vec[bio->bi_vcnt].bv_page = page;
					while (i > 0) {
						i--;
						bio = r1_bio->bios[i];
						if (bio->bi_end_io==NULL)
							continue;
						/* remove last page from this bio */
						bio->bi_vcnt--;
						bio->bi_size -= len;
						bio->bi_flags &= ~(1<< BIO_SEG_VALID);
					}
					goto bio_full;
				}
			}
		}
		nr_sectors += len>>9;
		sector_nr += len>>9;
		sync_blocks -= (len>>9);
	} while (r1_bio->bios[disk]->bi_vcnt < RESYNC_PAGES);
 bio_full:
	r1_bio->sectors = nr_sectors;

	/* For a user-requested sync, we read all readable devices and do a
	 * compare
	 */
	if (test_bit(MD_RECOVERY_REQUESTED, &mddev->recovery)) {
		atomic_set(&r1_bio->remaining, read_targets);
		for (i=0; i<conf->raid_disks; i++) {
			bio = r1_bio->bios[i];
			if (bio->bi_end_io == end_sync_read) {
				md_sync_acct(bio->bi_bdev, nr_sectors);
				generic_make_request(bio);
			}
		}
	} else {
		atomic_set(&r1_bio->remaining, 1);
		bio = r1_bio->bios[r1_bio->read_disk];
		md_sync_acct(bio->bi_bdev, nr_sectors);
		generic_make_request(bio);

	}
	return nr_sectors;
}

static sector_t raid1_size(mddev_t *mddev, sector_t sectors, int raid_disks)
{
	if (sectors)
		return sectors;

	return mddev->dev_sectors;
}

static conf_t *setup_conf(mddev_t *mddev)
{
	conf_t *conf;
	int i;
	mirror_info_t *disk;
	mdk_rdev_t *rdev;
	int err = -ENOMEM;

	conf = kzalloc(sizeof(conf_t), GFP_KERNEL);
	if (!conf)
		goto abort;

	conf->mirrors = kzalloc(sizeof(struct mirror_info)*mddev->raid_disks,
				 GFP_KERNEL);
	if (!conf->mirrors)
		goto abort;

	conf->tmppage = alloc_page(GFP_KERNEL);
	if (!conf->tmppage)
		goto abort;

	conf->poolinfo = kzalloc(sizeof(*conf->poolinfo), GFP_KERNEL);
	if (!conf->poolinfo)
		goto abort;
	conf->poolinfo->raid_disks = mddev->raid_disks;
	conf->r1bio_pool = mempool_create(NR_RAID1_BIOS, r1bio_pool_alloc,
					  r1bio_pool_free,
					  conf->poolinfo);
	if (!conf->r1bio_pool)
		goto abort;

	conf->poolinfo->mddev = mddev;

	spin_lock_init(&conf->device_lock);
	list_for_each_entry(rdev, &mddev->disks, same_set) {
		int disk_idx = rdev->raid_disk;
		if (disk_idx >= mddev->raid_disks
		    || disk_idx < 0)
			continue;
		disk = conf->mirrors + disk_idx;

		disk->rdev = rdev;

		disk->head_position = 0;
	}
	conf->raid_disks = mddev->raid_disks;
	conf->mddev = mddev;
	INIT_LIST_HEAD(&conf->retry_list);

	spin_lock_init(&conf->resync_lock);
	init_waitqueue_head(&conf->wait_barrier);

	bio_list_init(&conf->pending_bio_list);

	conf->last_used = -1;
	for (i = 0; i < conf->raid_disks; i++) {

		disk = conf->mirrors + i;

		if (!disk->rdev ||
		    !test_bit(In_sync, &disk->rdev->flags)) {
			disk->head_position = 0;
			if (disk->rdev)
				conf->fullsync = 1;
		} else if (conf->last_used < 0)
			/*
			 * The first working device is used as a
			 * starting point to read balancing.
			 */
			conf->last_used = i;
	}

	err = -EIO;
	if (conf->last_used < 0) {
		printk(KERN_ERR "md/raid1:%s: no operational mirrors\n",
		       mdname(mddev));
		goto abort;
	}
	err = -ENOMEM;
	conf->thread = md_register_thread(raid1d, mddev, NULL);
	if (!conf->thread) {
		printk(KERN_ERR
		       "md/raid1:%s: couldn't allocate thread\n",
		       mdname(mddev));
		goto abort;
	}

	return conf;

 abort:
	if (conf) {
		if (conf->r1bio_pool)
			mempool_destroy(conf->r1bio_pool);
		kfree(conf->mirrors);
		safe_put_page(conf->tmppage);
		kfree(conf->poolinfo);
		kfree(conf);
	}
	return ERR_PTR(err);
}

static int run(mddev_t *mddev)
{
	conf_t *conf;
	int i;
	mdk_rdev_t *rdev;

	if (mddev->level != 1) {
		printk(KERN_ERR "md/raid1:%s: raid level not set to mirroring (%d)\n",
		       mdname(mddev), mddev->level);
		return -EIO;
	}
	if (mddev->reshape_position != MaxSector) {
		printk(KERN_ERR "md/raid1:%s: reshape_position set but not supported\n",
		       mdname(mddev));
		return -EIO;
	}
	/*
	 * copy the already verified devices into our private RAID1
	 * bookkeeping area. [whatever we allocate in run(),
	 * should be freed in stop()]
	 */
	if (mddev->private == NULL)
		conf = setup_conf(mddev);
	else
		conf = mddev->private;

	if (IS_ERR(conf))
		return PTR_ERR(conf);

	list_for_each_entry(rdev, &mddev->disks, same_set) {
		disk_stack_limits(mddev->gendisk, rdev->bdev,
				  rdev->data_offset << 9);
		/* as we don't honour merge_bvec_fn, we must never risk
		 * violating it, so limit ->max_segments to 1 lying within
		 * a single page, as a one page request is never in violation.
		 */
		if (rdev->bdev->bd_disk->queue->merge_bvec_fn) {
			blk_queue_max_segments(mddev->queue, 1);
			blk_queue_segment_boundary(mddev->queue,
						   PAGE_CACHE_SIZE - 1);
		}
	}

	mddev->degraded = 0;
	for (i=0; i < conf->raid_disks; i++)
		if (conf->mirrors[i].rdev == NULL ||
		    !test_bit(In_sync, &conf->mirrors[i].rdev->flags) ||
		    test_bit(Faulty, &conf->mirrors[i].rdev->flags))
			mddev->degraded++;

	if (conf->raid_disks - mddev->degraded == 1)
		mddev->recovery_cp = MaxSector;

	if (mddev->recovery_cp != MaxSector)
		printk(KERN_NOTICE "md/raid1:%s: not clean"
		       " -- starting background reconstruction\n",
		       mdname(mddev));
	printk(KERN_INFO 
		"md/raid1:%s: active with %d out of %d mirrors\n",
		mdname(mddev), mddev->raid_disks - mddev->degraded, 
		mddev->raid_disks);

	/*
	 * Ok, everything is just fine now
	 */
	mddev->thread = conf->thread;
	conf->thread = NULL;
	mddev->private = conf;

	md_set_array_sectors(mddev, raid1_size(mddev, 0, 0));

	mddev->queue->backing_dev_info.congested_fn = raid1_congested;
	mddev->queue->backing_dev_info.congested_data = mddev;
	return md_integrity_register(mddev);
}

static int stop(mddev_t *mddev)
{
	conf_t *conf = mddev->private;
	struct bitmap *bitmap = mddev->bitmap;

	/* wait for behind writes to complete */
	if (bitmap && atomic_read(&bitmap->behind_writes) > 0) {
		printk(KERN_INFO "md/raid1:%s: behind writes in progress - waiting to stop.\n",
		       mdname(mddev));
		/* need to kick something here to make sure I/O goes? */
		wait_event(bitmap->behind_wait,
			   atomic_read(&bitmap->behind_writes) == 0);
	}

	raise_barrier(conf);
	lower_barrier(conf);

	md_unregister_thread(mddev->thread);
	mddev->thread = NULL;
	if (conf->r1bio_pool)
		mempool_destroy(conf->r1bio_pool);
	kfree(conf->mirrors);
	kfree(conf->poolinfo);
	kfree(conf);
	mddev->private = NULL;
	return 0;
}

static int raid1_resize(mddev_t *mddev, sector_t sectors)
{
	/* no resync is happening, and there is enough space
	 * on all devices, so we can resize.
	 * We need to make sure resync covers any new space.
	 * If the array is shrinking we should possibly wait until
	 * any io in the removed space completes, but it hardly seems
	 * worth it.
	 */
	md_set_array_sectors(mddev, raid1_size(mddev, sectors, 0));
	if (mddev->array_sectors > raid1_size(mddev, sectors, 0))
		return -EINVAL;
	set_capacity(mddev->gendisk, mddev->array_sectors);
	revalidate_disk(mddev->gendisk);
	if (sectors > mddev->dev_sectors &&
	    mddev->recovery_cp > mddev->dev_sectors) {
		mddev->recovery_cp = mddev->dev_sectors;
		set_bit(MD_RECOVERY_NEEDED, &mddev->recovery);
	}
	mddev->dev_sectors = sectors;
	mddev->resync_max_sectors = sectors;
	return 0;
}

static int raid1_reshape(mddev_t *mddev)
{
	/* We need to:
	 * 1/ resize the r1bio_pool
	 * 2/ resize conf->mirrors
	 *
	 * We allocate a new r1bio_pool if we can.
	 * Then raise a device barrier and wait until all IO stops.
	 * Then resize conf->mirrors and swap in the new r1bio pool.
	 *
	 * At the same time, we "pack" the devices so that all the missing
	 * devices have the higher raid_disk numbers.
	 */
	mempool_t *newpool, *oldpool;
	struct pool_info *newpoolinfo;
	mirror_info_t *newmirrors;
	conf_t *conf = mddev->private;
	int cnt, raid_disks;
	unsigned long flags;
	int d, d2, err;

	/* Cannot change chunk_size, layout, or level */
	if (mddev->chunk_sectors != mddev->new_chunk_sectors ||
	    mddev->layout != mddev->new_layout ||
	    mddev->level != mddev->new_level) {
		mddev->new_chunk_sectors = mddev->chunk_sectors;
		mddev->new_layout = mddev->layout;
		mddev->new_level = mddev->level;
		return -EINVAL;
	}

	err = md_allow_write(mddev);
	if (err)
		return err;

	raid_disks = mddev->raid_disks + mddev->delta_disks;

	if (raid_disks < conf->raid_disks) {
		cnt=0;
		for (d= 0; d < conf->raid_disks; d++)
			if (conf->mirrors[d].rdev)
				cnt++;
		if (cnt > raid_disks)
			return -EBUSY;
	}

	newpoolinfo = kmalloc(sizeof(*newpoolinfo), GFP_KERNEL);
	if (!newpoolinfo)
		return -ENOMEM;
	newpoolinfo->mddev = mddev;
	newpoolinfo->raid_disks = raid_disks;

	newpool = mempool_create(NR_RAID1_BIOS, r1bio_pool_alloc,
				 r1bio_pool_free, newpoolinfo);
	if (!newpool) {
		kfree(newpoolinfo);
		return -ENOMEM;
	}
	newmirrors = kzalloc(sizeof(struct mirror_info) * raid_disks, GFP_KERNEL);
	if (!newmirrors) {
		kfree(newpoolinfo);
		mempool_destroy(newpool);
		return -ENOMEM;
	}

	raise_barrier(conf);

	/* ok, everything is stopped */
	oldpool = conf->r1bio_pool;
	conf->r1bio_pool = newpool;

	for (d = d2 = 0; d < conf->raid_disks; d++) {
		mdk_rdev_t *rdev = conf->mirrors[d].rdev;
		if (rdev && rdev->raid_disk != d2) {
			char nm[20];
			sprintf(nm, "rd%d", rdev->raid_disk);
			sysfs_remove_link(&mddev->kobj, nm);
			rdev->raid_disk = d2;
			sprintf(nm, "rd%d", rdev->raid_disk);
			sysfs_remove_link(&mddev->kobj, nm);
			if (sysfs_create_link(&mddev->kobj,
					      &rdev->kobj, nm))
				printk(KERN_WARNING
				       "md/raid1:%s: cannot register "
				       "%s\n",
				       mdname(mddev), nm);
		}
		if (rdev)
			newmirrors[d2++].rdev = rdev;
	}
	kfree(conf->mirrors);
	conf->mirrors = newmirrors;
	kfree(conf->poolinfo);
	conf->poolinfo = newpoolinfo;

	spin_lock_irqsave(&conf->device_lock, flags);
	mddev->degraded += (raid_disks - conf->raid_disks);
	spin_unlock_irqrestore(&conf->device_lock, flags);
	conf->raid_disks = mddev->raid_disks = raid_disks;
	mddev->delta_disks = 0;

	conf->last_used = 0; /* just make sure it is in-range */
	lower_barrier(conf);

	set_bit(MD_RECOVERY_NEEDED, &mddev->recovery);
	md_wakeup_thread(mddev->thread);

	mempool_destroy(oldpool);
	return 0;
}

static void raid1_quiesce(mddev_t *mddev, int state)
{
	conf_t *conf = mddev->private;

	switch(state) {
	case 2: /* wake for suspend */
		wake_up(&conf->wait_barrier);
		break;
	case 1:
		raise_barrier(conf);
		break;
	case 0:
		lower_barrier(conf);
		break;
	}
}

static void *raid1_takeover(mddev_t *mddev)
{
	/* raid1 can take over:
	 *  raid5 with 2 devices, any layout or chunk size
	 */
	if (mddev->level == 5 && mddev->raid_disks == 2) {
		conf_t *conf;
		mddev->new_level = 1;
		mddev->new_layout = 0;
		mddev->new_chunk_sectors = 0;
		conf = setup_conf(mddev);
		if (!IS_ERR(conf))
			conf->barrier = 1;
		return conf;
	}
	return ERR_PTR(-EINVAL);
}

static struct mdk_personality raid1_personality =
{
	.name		= "raid1",
	.level		= 1,
	.owner		= THIS_MODULE,
	.make_request	= make_request,
	.run		= run,
	.stop		= stop,
	.status		= status,
	.error_handler	= error,
	.hot_add_disk	= raid1_add_disk,
	.hot_remove_disk= raid1_remove_disk,
	.spare_active	= raid1_spare_active,
	.sync_request	= sync_request,
	.resize		= raid1_resize,
	.size		= raid1_size,
	.check_reshape	= raid1_reshape,
	.quiesce	= raid1_quiesce,
	.takeover	= raid1_takeover,
};

static int __init raid_init(void)
{
	return register_md_personality(&raid1_personality);
}

static void raid_exit(void)
{
	unregister_md_personality(&raid1_personality);
}

module_init(raid_init);
module_exit(raid_exit);
MODULE_LICENSE("GPL");
MODULE_DESCRIPTION("RAID1 (mirroring) personality for MD");
MODULE_ALIAS("md-personality-3"); /* RAID1 */
MODULE_ALIAS("md-raid1");
MODULE_ALIAS("md-level-1");<|MERGE_RESOLUTION|>--- conflicted
+++ resolved
@@ -490,19 +490,11 @@
 			goto retry;
 		}
 		conf->next_seq_sect = this_sector + sectors;
-<<<<<<< HEAD
-		conf->last_used = new_disk;
+		conf->last_used = best_disk;
 	}
 	rcu_read_unlock();
 
-	return new_disk;
-=======
-		conf->last_used = best_disk;
-	}
-	rcu_read_unlock();
-
 	return best_disk;
->>>>>>> d762f438
 }
 
 static int raid1_congested(void *data, int bits)
@@ -557,15 +549,6 @@
 		}
 	} else
 		spin_unlock_irq(&conf->device_lock);
-<<<<<<< HEAD
-}
-
-static void md_kick_device(mddev_t *mddev)
-{
-	blk_flush_plug(current);
-	md_wakeup_thread(mddev->thread);
-=======
->>>>>>> d762f438
 }
 
 /* Barriers....
@@ -597,11 +580,7 @@
 
 	/* Wait until no block IO is waiting */
 	wait_event_lock_irq(conf->wait_barrier, !conf->nr_waiting,
-<<<<<<< HEAD
-			    conf->resync_lock, md_kick_device(conf->mddev));
-=======
 			    conf->resync_lock, );
->>>>>>> d762f438
 
 	/* block any new IO from starting */
 	conf->barrier++;
@@ -609,11 +588,7 @@
 	/* Now wait for all pending IO to complete */
 	wait_event_lock_irq(conf->wait_barrier,
 			    !conf->nr_pending && conf->barrier < RESYNC_DEPTH,
-<<<<<<< HEAD
-			    conf->resync_lock, md_kick_device(conf->mddev));
-=======
 			    conf->resync_lock, );
->>>>>>> d762f438
 
 	spin_unlock_irq(&conf->resync_lock);
 }
@@ -635,11 +610,7 @@
 		conf->nr_waiting++;
 		wait_event_lock_irq(conf->wait_barrier, !conf->barrier,
 				    conf->resync_lock,
-<<<<<<< HEAD
-				    md_kick_device(conf->mddev));
-=======
 				    );
->>>>>>> d762f438
 		conf->nr_waiting--;
 	}
 	conf->nr_pending++;
@@ -675,12 +646,7 @@
 	wait_event_lock_irq(conf->wait_barrier,
 			    conf->nr_pending == conf->nr_queued+1,
 			    conf->resync_lock,
-<<<<<<< HEAD
-			    ({ flush_pending_writes(conf);
-			       md_kick_device(conf->mddev); }));
-=======
 			    flush_pending_writes(conf));
->>>>>>> d762f438
 	spin_unlock_irq(&conf->resync_lock);
 }
 static void unfreeze_array(conf_t *conf)
@@ -937,11 +903,7 @@
 	/* In case raid1d snuck in to freeze_array */
 	wake_up(&conf->wait_barrier);
 
-<<<<<<< HEAD
-	if (do_sync || !bitmap)
-=======
 	if (do_sync || !bitmap || !plugged)
->>>>>>> d762f438
 		md_wakeup_thread(mddev->thread);
 
 	return 0;
@@ -1556,12 +1518,8 @@
 	for (;;) {
 		char b[BDEVNAME_SIZE];
 
-<<<<<<< HEAD
-		flush_pending_writes(conf);
-=======
 		if (atomic_read(&mddev->plug_cnt) == 0)
 			flush_pending_writes(conf);
->>>>>>> d762f438
 
 		spin_lock_irqsave(&conf->device_lock, flags);
 		if (list_empty(head)) {
@@ -1632,10 +1590,7 @@
 		}
 		cond_resched();
 	}
-<<<<<<< HEAD
-=======
 	blk_finish_plug(&plug);
->>>>>>> d762f438
 }
 
 
