--- conflicted
+++ resolved
@@ -25,13 +25,9 @@
 		#size-cells = <0>;
 
 		cpu-map {
-<<<<<<< HEAD
-			cluster1 {
-=======
 			cluster1: cluster1 {
 				#cooling-cells = <2>; /* min followed by max */
 
->>>>>>> ad7cc2a4
 				core0 {
 					cpu = <&CPU0>;
 				};
@@ -46,13 +42,9 @@
 				};
 			};
 
-<<<<<<< HEAD
-			cluster0 {
-=======
 			cluster0: cluster0 {
 				#cooling-cells = <2>; /* min followed by max */
 
->>>>>>> ad7cc2a4
 				core0 {
 					cpu = <&CPU4>;
 				};
@@ -276,8 +268,6 @@
 
 	cpufreq {
 		compatible = "arm,scpi-cpufreq";
-<<<<<<< HEAD
-=======
 	};
 
         scpi_sensor0: scpi-sensor@0 {
@@ -321,7 +311,6 @@
 				};
 			};
 		};
->>>>>>> ad7cc2a4
 	};
 
 	soc_uartclk: refclk72738khz {
@@ -536,14 +525,9 @@
 		};
 	}; */
 
-<<<<<<< HEAD
-	gpu@0x2d000000 {
-		compatible = "arm,malit6xx", "arm,mali";
-=======
 	gpu: gpu@0x2d000000 {
 		compatible = "arm,malit6xx", "arm,mali";
 		#cooling-cells = <2>; /* min followed by max */
->>>>>>> ad7cc2a4
 		reg = <0x0 0x2d000000 0x0 0x4000>;
 		interrupts = <0 33 4>, <0 34 4>, <0 32 4>;
 		interrupt-names = "JOB", "MMU", "GPU";
