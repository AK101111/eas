/*
 *  Copyright (C) 2002 ARM Limited, All Rights Reserved.
 *
 * This program is free software; you can redistribute it and/or modify
 * it under the terms of the GNU General Public License version 2 as
 * published by the Free Software Foundation.
 *
 * Interrupt architecture for the GIC:
 *
 * o There is one Interrupt Distributor, which receives interrupts
 *   from system devices and sends them to the Interrupt Controllers.
 *
 * o There is one CPU Interface per CPU, which sends interrupts sent
 *   by the Distributor, and interrupts generated locally, to the
 *   associated CPU. The base address of the CPU interface is usually
 *   aliased so that the same address points to different chips depending
 *   on the CPU it is accessed from.
 *
 * Note that IRQs 0-31 are special - they are local to each CPU.
 * As such, the enable set/clear, pending set/clear and active bit
 * registers are banked per-cpu for these sources.
 */
#include <linux/init.h>
#include <linux/kernel.h>
#include <linux/err.h>
#include <linux/module.h>
#include <linux/list.h>
#include <linux/smp.h>
#include <linux/cpu.h>
#include <linux/cpu_pm.h>
#include <linux/cpumask.h>
#include <linux/io.h>
#include <linux/of.h>
#include <linux/of_address.h>
#include <linux/of_irq.h>
#include <linux/irqdomain.h>
#include <linux/interrupt.h>
#include <linux/percpu.h>
#include <linux/slab.h>
#include <linux/irqchip/chained_irq.h>
#include <linux/irqchip/arm-gic.h>
#include <trace/events/arm-ipi.h>

#include <asm/cputype.h>
#include <asm/irq.h>
#include <asm/exception.h>
#include <asm/smp_plat.h>

#include "irq-gic-common.h"
#include "irqchip.h"

union gic_base {
	void __iomem *common_base;
	void __percpu * __iomem *percpu_base;
};

struct gic_chip_data {
	union gic_base dist_base;
	union gic_base cpu_base;
#ifdef CONFIG_CPU_PM
	u32 saved_spi_enable[DIV_ROUND_UP(1020, 32)];
	u32 saved_spi_conf[DIV_ROUND_UP(1020, 16)];
	u32 saved_spi_target[DIV_ROUND_UP(1020, 4)];
	u32 __percpu *saved_ppi_enable;
	u32 __percpu *saved_ppi_conf;
#endif
	struct irq_domain *domain;
	unsigned int gic_irqs;
#ifdef CONFIG_GIC_NON_BANKED
	void __iomem *(*get_base)(union gic_base *);
#endif
};

static DEFINE_RAW_SPINLOCK(irq_controller_lock);

/*
 * The GIC mapping of CPU interfaces does not necessarily match
 * the logical CPU numbering.  Let's use a mapping as returned
 * by the GIC itself.
 */
#define NR_GIC_CPU_IF 8
static u8 gic_cpu_map[NR_GIC_CPU_IF] __read_mostly;

/*
 * Supported arch specific GIC irq extension.
 * Default make them NULL.
 */
struct irq_chip gic_arch_extn = {
	.irq_eoi	= NULL,
	.irq_mask	= NULL,
	.irq_unmask	= NULL,
	.irq_retrigger	= NULL,
	.irq_set_type	= NULL,
	.irq_set_wake	= NULL,
};

#ifndef MAX_GIC_NR
#define MAX_GIC_NR	1
#endif

static struct gic_chip_data gic_data[MAX_GIC_NR] __read_mostly;

#ifdef CONFIG_GIC_NON_BANKED
static void __iomem *gic_get_percpu_base(union gic_base *base)
{
	return *__this_cpu_ptr(base->percpu_base);
}

static void __iomem *gic_get_common_base(union gic_base *base)
{
	return base->common_base;
}

static inline void __iomem *gic_data_dist_base(struct gic_chip_data *data)
{
	return data->get_base(&data->dist_base);
}

static inline void __iomem *gic_data_cpu_base(struct gic_chip_data *data)
{
	return data->get_base(&data->cpu_base);
}

static inline void gic_set_base_accessor(struct gic_chip_data *data,
					 void __iomem *(*f)(union gic_base *))
{
	data->get_base = f;
}
#else
#define gic_data_dist_base(d)	((d)->dist_base.common_base)
#define gic_data_cpu_base(d)	((d)->cpu_base.common_base)
#define gic_set_base_accessor(d, f)
#endif

static inline void __iomem *gic_dist_base(struct irq_data *d)
{
	struct gic_chip_data *gic_data = irq_data_get_irq_chip_data(d);
	return gic_data_dist_base(gic_data);
}

static inline void __iomem *gic_cpu_base(struct irq_data *d)
{
	struct gic_chip_data *gic_data = irq_data_get_irq_chip_data(d);
	return gic_data_cpu_base(gic_data);
}

static inline unsigned int gic_irq(struct irq_data *d)
{
	return d->hwirq;
}

/*
 * Routines to acknowledge, disable and enable interrupts
 */
static void gic_mask_irq(struct irq_data *d)
{
	u32 mask = 1 << (gic_irq(d) % 32);

	raw_spin_lock(&irq_controller_lock);
	writel_relaxed(mask, gic_dist_base(d) + GIC_DIST_ENABLE_CLEAR + (gic_irq(d) / 32) * 4);
	if (gic_arch_extn.irq_mask)
		gic_arch_extn.irq_mask(d);
	raw_spin_unlock(&irq_controller_lock);
}

static void gic_unmask_irq(struct irq_data *d)
{
	u32 mask = 1 << (gic_irq(d) % 32);

	raw_spin_lock(&irq_controller_lock);
	if (gic_arch_extn.irq_unmask)
		gic_arch_extn.irq_unmask(d);
	writel_relaxed(mask, gic_dist_base(d) + GIC_DIST_ENABLE_SET + (gic_irq(d) / 32) * 4);
	raw_spin_unlock(&irq_controller_lock);
}

static void gic_eoi_irq(struct irq_data *d)
{
	if (gic_arch_extn.irq_eoi) {
		raw_spin_lock(&irq_controller_lock);
		gic_arch_extn.irq_eoi(d);
		raw_spin_unlock(&irq_controller_lock);
	}

	writel_relaxed(gic_irq(d), gic_cpu_base(d) + GIC_CPU_EOI);
}

static int gic_set_type(struct irq_data *d, unsigned int type)
{
	void __iomem *base = gic_dist_base(d);
	unsigned int gicirq = gic_irq(d);

	/* Interrupt configuration for SGIs can't be changed */
	if (gicirq < 16)
		return -EINVAL;

	if (type != IRQ_TYPE_LEVEL_HIGH && type != IRQ_TYPE_EDGE_RISING)
		return -EINVAL;

	raw_spin_lock(&irq_controller_lock);

	if (gic_arch_extn.irq_set_type)
		gic_arch_extn.irq_set_type(d, type);

	gic_configure_irq(gicirq, type, base, NULL);

	raw_spin_unlock(&irq_controller_lock);

	return 0;
}

static int gic_retrigger(struct irq_data *d)
{
	if (gic_arch_extn.irq_retrigger)
		return gic_arch_extn.irq_retrigger(d);

	/* the genirq layer expects 0 if we can't retrigger in hardware */
	return 0;
}

#ifdef CONFIG_SMP
static int gic_set_affinity(struct irq_data *d, const struct cpumask *mask_val,
			    bool force)
{
	void __iomem *reg = gic_dist_base(d) + GIC_DIST_TARGET + (gic_irq(d) & ~3);
	unsigned int shift = (gic_irq(d) % 4) * 8;
	unsigned int cpu = cpumask_any_and(mask_val, cpu_online_mask);
	u32 val, mask, bit;

	if (cpu >= NR_GIC_CPU_IF || cpu >= nr_cpu_ids)
		return -EINVAL;

	raw_spin_lock(&irq_controller_lock);
	mask = 0xff << shift;
	bit = gic_cpu_map[cpu] << shift;
	val = readl_relaxed(reg) & ~mask;
	writel_relaxed(val | bit, reg);
	raw_spin_unlock(&irq_controller_lock);

	return IRQ_SET_MASK_OK;
}
#endif

#ifdef CONFIG_PM
static int gic_set_wake(struct irq_data *d, unsigned int on)
{
	int ret = -ENXIO;

	if (gic_arch_extn.irq_set_wake)
		ret = gic_arch_extn.irq_set_wake(d, on);

	return ret;
}

#else
#define gic_set_wake	NULL
#endif

static void __exception_irq_entry gic_handle_irq(struct pt_regs *regs)
{
	u32 irqstat, irqnr;
	struct gic_chip_data *gic = &gic_data[0];
	void __iomem *cpu_base = gic_data_cpu_base(gic);

	do {
		irqstat = readl_relaxed(cpu_base + GIC_CPU_INTACK);
		irqnr = irqstat & GICC_IAR_INT_ID_MASK;

		if (likely(irqnr > 15 && irqnr < 1021)) {
			irqnr = irq_find_mapping(gic->domain, irqnr);
			handle_IRQ(irqnr, regs);
			continue;
		}
		if (irqnr < 16) {
			writel_relaxed(irqstat, cpu_base + GIC_CPU_EOI);
#ifdef CONFIG_SMP
			handle_IPI(irqnr, regs);
#endif
			continue;
		}
		break;
	} while (1);
}

static void gic_handle_cascade_irq(unsigned int irq, struct irq_desc *desc)
{
	struct gic_chip_data *chip_data = irq_get_handler_data(irq);
	struct irq_chip *chip = irq_get_chip(irq);
	unsigned int cascade_irq, gic_irq;
	unsigned long status;

	chained_irq_enter(chip, desc);

	raw_spin_lock(&irq_controller_lock);
	status = readl_relaxed(gic_data_cpu_base(chip_data) + GIC_CPU_INTACK);
	raw_spin_unlock(&irq_controller_lock);

	gic_irq = (status & 0x3ff);
	if (gic_irq == 1023)
		goto out;

	cascade_irq = irq_find_mapping(chip_data->domain, gic_irq);
	if (unlikely(gic_irq < 32 || gic_irq > 1020))
		handle_bad_irq(cascade_irq, desc);
	else
		generic_handle_irq(cascade_irq);

 out:
	chained_irq_exit(chip, desc);
}

static struct irq_chip gic_chip = {
	.name			= "GIC",
	.irq_mask		= gic_mask_irq,
	.irq_unmask		= gic_unmask_irq,
	.irq_eoi		= gic_eoi_irq,
	.irq_set_type		= gic_set_type,
	.irq_retrigger		= gic_retrigger,
#ifdef CONFIG_SMP
	.irq_set_affinity	= gic_set_affinity,
#endif
	.irq_set_wake		= gic_set_wake,
};

void __init gic_cascade_irq(unsigned int gic_nr, unsigned int irq)
{
	if (gic_nr >= MAX_GIC_NR)
		BUG();
	if (irq_set_handler_data(irq, &gic_data[gic_nr]) != 0)
		BUG();
	irq_set_chained_handler(irq, gic_handle_cascade_irq);
}

static u8 gic_get_cpumask(struct gic_chip_data *gic)
{
	void __iomem *base = gic_data_dist_base(gic);
	u32 mask, i;

	for (i = mask = 0; i < 32; i += 4) {
		mask = readl_relaxed(base + GIC_DIST_TARGET + i);
		mask |= mask >> 16;
		mask |= mask >> 8;
		if (mask)
			break;
	}

	if (!mask)
		pr_crit("GIC CPU mask not found - kernel will fail to boot.\n");

	return mask;
}

static void __init gic_dist_init(struct gic_chip_data *gic)
{
	unsigned int i;
	u32 cpumask;
	unsigned int gic_irqs = gic->gic_irqs;
	void __iomem *base = gic_data_dist_base(gic);

	writel_relaxed(0, base + GIC_DIST_CTRL);

	/*
	 * Set all global interrupts to this CPU only.
	 */
	cpumask = gic_get_cpumask(gic);
	cpumask |= cpumask << 8;
	cpumask |= cpumask << 16;
	for (i = 32; i < gic_irqs; i += 4)
		writel_relaxed(cpumask, base + GIC_DIST_TARGET + i * 4 / 4);

	gic_dist_config(base, gic_irqs, NULL);

	writel_relaxed(1, base + GIC_DIST_CTRL);
}

static void __cpuinit gic_cpu_init(struct gic_chip_data *gic)
{
	void __iomem *dist_base = gic_data_dist_base(gic);
	void __iomem *base = gic_data_cpu_base(gic);
	unsigned int cpu_mask, cpu = smp_processor_id();
	int i;

	/*
	 * Get what the GIC says our CPU mask is.
	 */
	BUG_ON(cpu >= NR_GIC_CPU_IF);
	cpu_mask = gic_get_cpumask(gic);
	gic_cpu_map[cpu] = cpu_mask;

	/*
	 * Clear our mask from the other map entries in case they're
	 * still undefined.
	 */
	for (i = 0; i < NR_GIC_CPU_IF; i++)
		if (i != cpu)
			gic_cpu_map[i] &= ~cpu_mask;

	gic_cpu_config(dist_base, NULL);

	writel_relaxed(0xf0, base + GIC_CPU_PRIMASK);
	writel_relaxed(1, base + GIC_CPU_CTRL);
}

void gic_cpu_if_down(void)
{
	void __iomem *cpu_base = gic_data_cpu_base(&gic_data[0]);
	writel_relaxed(0, cpu_base + GIC_CPU_CTRL);
}

#ifdef CONFIG_CPU_PM
/*
 * Saves the GIC distributor registers during suspend or idle.  Must be called
 * with interrupts disabled but before powering down the GIC.  After calling
 * this function, no interrupts will be delivered by the GIC, and another
 * platform-specific wakeup source must be enabled.
 */
static void gic_dist_save(unsigned int gic_nr)
{
	unsigned int gic_irqs;
	void __iomem *dist_base;
	int i;

	if (gic_nr >= MAX_GIC_NR)
		BUG();

	gic_irqs = gic_data[gic_nr].gic_irqs;
	dist_base = gic_data_dist_base(&gic_data[gic_nr]);

	if (!dist_base)
		return;

	for (i = 0; i < DIV_ROUND_UP(gic_irqs, 16); i++)
		gic_data[gic_nr].saved_spi_conf[i] =
			readl_relaxed(dist_base + GIC_DIST_CONFIG + i * 4);

	for (i = 0; i < DIV_ROUND_UP(gic_irqs, 4); i++)
		gic_data[gic_nr].saved_spi_target[i] =
			readl_relaxed(dist_base + GIC_DIST_TARGET + i * 4);

	for (i = 0; i < DIV_ROUND_UP(gic_irqs, 32); i++)
		gic_data[gic_nr].saved_spi_enable[i] =
			readl_relaxed(dist_base + GIC_DIST_ENABLE_SET + i * 4);
}

/*
 * Restores the GIC distributor registers during resume or when coming out of
 * idle.  Must be called before enabling interrupts.  If a level interrupt
 * that occured while the GIC was suspended is still present, it will be
 * handled normally, but any edge interrupts that occured will not be seen by
 * the GIC and need to be handled by the platform-specific wakeup source.
 */
static void gic_dist_restore(unsigned int gic_nr)
{
	unsigned int gic_irqs;
	unsigned int i;
	void __iomem *dist_base;

	if (gic_nr >= MAX_GIC_NR)
		BUG();

	gic_irqs = gic_data[gic_nr].gic_irqs;
	dist_base = gic_data_dist_base(&gic_data[gic_nr]);

	if (!dist_base)
		return;

	writel_relaxed(0, dist_base + GIC_DIST_CTRL);

	for (i = 0; i < DIV_ROUND_UP(gic_irqs, 16); i++)
		writel_relaxed(gic_data[gic_nr].saved_spi_conf[i],
			dist_base + GIC_DIST_CONFIG + i * 4);

	for (i = 0; i < DIV_ROUND_UP(gic_irqs, 4); i++)
		writel_relaxed(0xa0a0a0a0,
			dist_base + GIC_DIST_PRI + i * 4);

	for (i = 0; i < DIV_ROUND_UP(gic_irqs, 4); i++)
		writel_relaxed(gic_data[gic_nr].saved_spi_target[i],
			dist_base + GIC_DIST_TARGET + i * 4);

	for (i = 0; i < DIV_ROUND_UP(gic_irqs, 32); i++)
		writel_relaxed(gic_data[gic_nr].saved_spi_enable[i],
			dist_base + GIC_DIST_ENABLE_SET + i * 4);

	writel_relaxed(1, dist_base + GIC_DIST_CTRL);
}

static void gic_cpu_save(unsigned int gic_nr)
{
	int i;
	u32 *ptr;
	void __iomem *dist_base;
	void __iomem *cpu_base;

	if (gic_nr >= MAX_GIC_NR)
		BUG();

	dist_base = gic_data_dist_base(&gic_data[gic_nr]);
	cpu_base = gic_data_cpu_base(&gic_data[gic_nr]);

	if (!dist_base || !cpu_base)
		return;

	ptr = __this_cpu_ptr(gic_data[gic_nr].saved_ppi_enable);
	for (i = 0; i < DIV_ROUND_UP(32, 32); i++)
		ptr[i] = readl_relaxed(dist_base + GIC_DIST_ENABLE_SET + i * 4);

	ptr = __this_cpu_ptr(gic_data[gic_nr].saved_ppi_conf);
	for (i = 0; i < DIV_ROUND_UP(32, 16); i++)
		ptr[i] = readl_relaxed(dist_base + GIC_DIST_CONFIG + i * 4);

}

static void gic_cpu_restore(unsigned int gic_nr)
{
	int i;
	u32 *ptr;
	void __iomem *dist_base;
	void __iomem *cpu_base;

	if (gic_nr >= MAX_GIC_NR)
		BUG();

	dist_base = gic_data_dist_base(&gic_data[gic_nr]);
	cpu_base = gic_data_cpu_base(&gic_data[gic_nr]);

	if (!dist_base || !cpu_base)
		return;

	ptr = __this_cpu_ptr(gic_data[gic_nr].saved_ppi_enable);
	for (i = 0; i < DIV_ROUND_UP(32, 32); i++)
		writel_relaxed(ptr[i], dist_base + GIC_DIST_ENABLE_SET + i * 4);

	ptr = __this_cpu_ptr(gic_data[gic_nr].saved_ppi_conf);
	for (i = 0; i < DIV_ROUND_UP(32, 16); i++)
		writel_relaxed(ptr[i], dist_base + GIC_DIST_CONFIG + i * 4);

	for (i = 0; i < DIV_ROUND_UP(32, 4); i++)
		writel_relaxed(0xa0a0a0a0, dist_base + GIC_DIST_PRI + i * 4);

	writel_relaxed(0xf0, cpu_base + GIC_CPU_PRIMASK);
	writel_relaxed(1, cpu_base + GIC_CPU_CTRL);
}

static int gic_notifier(struct notifier_block *self, unsigned long cmd,	void *v)
{
	int i;

	for (i = 0; i < MAX_GIC_NR; i++) {
#ifdef CONFIG_GIC_NON_BANKED
		/* Skip over unused GICs */
		if (!gic_data[i].get_base)
			continue;
#endif
		switch (cmd) {
		case CPU_PM_ENTER:
			gic_cpu_save(i);
			break;
		case CPU_PM_ENTER_FAILED:
		case CPU_PM_EXIT:
			gic_cpu_restore(i);
			break;
		case CPU_CLUSTER_PM_ENTER:
			gic_dist_save(i);
			break;
		case CPU_CLUSTER_PM_ENTER_FAILED:
		case CPU_CLUSTER_PM_EXIT:
			gic_dist_restore(i);
			break;
		}
	}

	return NOTIFY_OK;
}

static struct notifier_block gic_notifier_block = {
	.notifier_call = gic_notifier,
};

static void __init gic_pm_init(struct gic_chip_data *gic)
{
	gic->saved_ppi_enable = __alloc_percpu(DIV_ROUND_UP(32, 32) * 4,
		sizeof(u32));
	BUG_ON(!gic->saved_ppi_enable);

	gic->saved_ppi_conf = __alloc_percpu(DIV_ROUND_UP(32, 16) * 4,
		sizeof(u32));
	BUG_ON(!gic->saved_ppi_conf);

	if (gic == &gic_data[0])
		cpu_pm_register_notifier(&gic_notifier_block);
}
#else
static void __init gic_pm_init(struct gic_chip_data *gic)
{
}
#endif

#ifdef CONFIG_SMP
static void gic_raise_softirq(const struct cpumask *mask, unsigned int irq)
{
	int cpu;
	unsigned long flags, map = 0;

	raw_spin_lock_irqsave(&irq_controller_lock, flags);

	/* Convert our logical CPU mask into a physical one. */
	for_each_cpu(cpu, mask) {
		trace_arm_ipi_send(irq, cpu);
		map |= gic_cpu_map[cpu];
	}

	/*
	 * Ensure that stores to Normal memory are visible to the
	 * other CPUs before they observe us issuing the IPI.
	 */
	dmb(ishst);

	/* this always happens on GIC0 */
	writel_relaxed(map << 16 | irq, gic_data_dist_base(&gic_data[0]) + GIC_DIST_SOFTINT);

	raw_spin_unlock_irqrestore(&irq_controller_lock, flags);
<<<<<<< HEAD
=======
}
#endif

#ifdef CONFIG_BL_SWITCHER
/*
 * gic_send_sgi - send a SGI directly to given CPU interface number
 *
 * cpu_id: the ID for the destination CPU interface
 * irq: the IPI number to send a SGI for
 */
void gic_send_sgi(unsigned int cpu_id, unsigned int irq)
{
	BUG_ON(cpu_id >= NR_GIC_CPU_IF);
	cpu_id = 1 << cpu_id;
	/* this always happens on GIC0 */
	writel_relaxed((cpu_id << 16) | irq, gic_data_dist_base(&gic_data[0]) + GIC_DIST_SOFTINT);
}

/*
 * gic_get_cpu_id - get the CPU interface ID for the specified CPU
 *
 * @cpu: the logical CPU number to get the GIC ID for.
 *
 * Return the CPU interface ID for the given logical CPU number,
 * or -1 if the CPU number is too large or the interface ID is
 * unknown (more than one bit set).
 */
int gic_get_cpu_id(unsigned int cpu)
{
	unsigned int cpu_bit;

	if (cpu >= NR_GIC_CPU_IF)
		return -1;
	cpu_bit = gic_cpu_map[cpu];
	if (cpu_bit & (cpu_bit - 1))
		return -1;
	return __ffs(cpu_bit);
}

/*
 * gic_migrate_target - migrate IRQs to another CPU interface
 *
 * @new_cpu_id: the CPU target ID to migrate IRQs to
 *
 * Migrate all peripheral interrupts with a target matching the current CPU
 * to the interface corresponding to @new_cpu_id.  The CPU interface mapping
 * is also updated.  Targets to other CPU interfaces are unchanged.
 * This must be called with IRQs locally disabled.
 */
void gic_migrate_target(unsigned int new_cpu_id)
{
	unsigned int cur_cpu_id, gic_irqs, gic_nr = 0;
	void __iomem *dist_base;
	int i, ror_val, cpu = smp_processor_id();
	u32 val, cur_target_mask, active_mask;

	if (gic_nr >= MAX_GIC_NR)
		BUG();

	dist_base = gic_data_dist_base(&gic_data[gic_nr]);
	if (!dist_base)
		return;
	gic_irqs = gic_data[gic_nr].gic_irqs;

	cur_cpu_id = __ffs(gic_cpu_map[cpu]);
	cur_target_mask = 0x01010101 << cur_cpu_id;
	ror_val = (cur_cpu_id - new_cpu_id) & 31;

	raw_spin_lock(&irq_controller_lock);

	/* Update the target interface for this logical CPU */
	gic_cpu_map[cpu] = 1 << new_cpu_id;

	/*
	 * Find all the peripheral interrupts targetting the current
	 * CPU interface and migrate them to the new CPU interface.
	 * We skip DIST_TARGET 0 to 7 as they are read-only.
	 */
	for (i = 8; i < DIV_ROUND_UP(gic_irqs, 4); i++) {
		val = readl_relaxed(dist_base + GIC_DIST_TARGET + i * 4);
		active_mask = val & cur_target_mask;
		if (active_mask) {
			val &= ~active_mask;
			val |= ror32(active_mask, ror_val);
			writel_relaxed(val, dist_base + GIC_DIST_TARGET + i*4);
		}
	}

	raw_spin_unlock(&irq_controller_lock);

	/*
	 * Now let's migrate and clear any potential SGIs that might be
	 * pending for us (cur_cpu_id).  Since GIC_DIST_SGI_PENDING_SET
	 * is a banked register, we can only forward the SGI using
	 * GIC_DIST_SOFTINT.  The original SGI source is lost but Linux
	 * doesn't use that information anyway.
	 *
	 * For the same reason we do not adjust SGI source information
	 * for previously sent SGIs by us to other CPUs either.
	 */
	for (i = 0; i < 16; i += 4) {
		int j;
		val = readl_relaxed(dist_base + GIC_DIST_SGI_PENDING_SET + i);
		if (!val)
			continue;
		writel_relaxed(val, dist_base + GIC_DIST_SGI_PENDING_CLEAR + i);
		for (j = i; j < i + 4; j++) {
			if (val & 0xff)
				writel_relaxed((1 << (new_cpu_id + 16)) | j,
						dist_base + GIC_DIST_SOFTINT);
			val >>= 8;
		}
	}
>>>>>>> b97ae0d6
}

/*
 * gic_get_sgir_physaddr - get the physical address for the SGI register
 *
 * REturn the physical address of the SGI register to be used
 * by some early assembly code when the kernel is not yet available.
 */
static unsigned long gic_dist_physaddr;

unsigned long gic_get_sgir_physaddr(void)
{
	if (!gic_dist_physaddr)
		return 0;
	return gic_dist_physaddr + GIC_DIST_SOFTINT;
}

void __init gic_init_physaddr(struct device_node *node)
{
	struct resource res;
	if (of_address_to_resource(node, 0, &res) == 0) {
		gic_dist_physaddr = res.start;
		pr_info("GIC physical location is %#lx\n", gic_dist_physaddr);
	}
}

#else
#define gic_init_physaddr(node)  do { } while (0)
#endif

#ifdef CONFIG_BL_SWITCHER
/*
 * gic_send_sgi - send a SGI directly to given CPU interface number
 *
 * cpu_id: the ID for the destination CPU interface
 * irq: the IPI number to send a SGI for
 */
void gic_send_sgi(unsigned int cpu_id, unsigned int irq)
{
	BUG_ON(cpu_id >= NR_GIC_CPU_IF);
	cpu_id = 1 << cpu_id;
	/* this always happens on GIC0 */
	writel_relaxed((cpu_id << 16) | irq, gic_data_dist_base(&gic_data[0]) + GIC_DIST_SOFTINT);
}

/*
 * gic_get_cpu_id - get the CPU interface ID for the specified CPU
 *
 * @cpu: the logical CPU number to get the GIC ID for.
 *
 * Return the CPU interface ID for the given logical CPU number,
 * or -1 if the CPU number is too large or the interface ID is
 * unknown (more than one bit set).
 */
int gic_get_cpu_id(unsigned int cpu)
{
	unsigned int cpu_bit;

	if (cpu >= NR_GIC_CPU_IF)
		return -1;
	cpu_bit = gic_cpu_map[cpu];
	if (cpu_bit & (cpu_bit - 1))
	       return -1;
	return __ffs(cpu_bit);
}

/*
 * gic_migrate_target - migrate IRQs to another PU interface
 *
 * @new_cpu_id: the CPU target ID to migrate IRQs to
 *
 * Migrate all peripheral interrupts with a target matching the current CPU
 * to the interface corresponding to @new_cpu_id.  The CPU interface mapping
 * is also updated.  Targets to other CPU interfaces are unchanged.
 * This must be called with IRQs locally disabled.
 */
void gic_migrate_target(unsigned int new_cpu_id)
{
	unsigned int old_cpu_id, gic_irqs, gic_nr = 0;
	void __iomem *dist_base;
	int i, ror_val, cpu = smp_processor_id();
	u32 val, old_mask, active_mask;

	if (gic_nr >= MAX_GIC_NR)
		BUG();

	dist_base = gic_data_dist_base(&gic_data[gic_nr]);
	if (!dist_base)
		return;
	gic_irqs = gic_data[gic_nr].gic_irqs;

	old_cpu_id = __ffs(gic_cpu_map[cpu]);
	old_mask = 0x01010101 << old_cpu_id;
	ror_val = (old_cpu_id - new_cpu_id) & 31;

	raw_spin_lock(&irq_controller_lock);

	gic_cpu_map[cpu] = 1 << new_cpu_id;

	for (i = 8; i < DIV_ROUND_UP(gic_irqs, 4); i++) {
		val = readl_relaxed(dist_base + GIC_DIST_TARGET + i * 4);
		active_mask = val & old_mask;
		if (active_mask) {
			val &= ~active_mask;
			val |= ror32(active_mask, ror_val);
			writel_relaxed(val, dist_base + GIC_DIST_TARGET + i * 4);
		}
	}

	raw_spin_unlock(&irq_controller_lock);

	/*
	 * Now let's migrate and clear any potential SGIs that might be
	 * pending for us (old_cpu_id).  Since GIC_DIST_SGI_PENDING_SET
	 * is a banked register, we can only forward the SGI using
	 * GIC_DIST_SOFTINT.  The original SGI source is lost but Linux
	 * doesn't use that information anyway.
	 *
	 * For the same reason we do not adjust SGI source information
	 * for previously sent SGIs by us to other CPUs either.
	 */
	for (i = 0; i < 16; i += 4) {
		int j;
		val = readl_relaxed(dist_base + GIC_DIST_SGI_PENDING_SET + i);
		if (!val)
			continue;
		writel_relaxed(val, dist_base + GIC_DIST_SGI_PENDING_CLEAR + i);
		for (j = i; j < i + 4; j++) {
			if (val & 0xff)
				writel_relaxed((1 << (new_cpu_id + 16)) | j,
						dist_base + GIC_DIST_SOFTINT);
			val >>= 8;
		}
	}
}

/*
 * gic_get_sgir_physaddr - get the physical address for the SGI register
 *
 * REturn the physical address of the SGI register to be used
 * by some early assembly code when the kernel is not yet available.
 */
static unsigned long gic_dist_physaddr;

unsigned long gic_get_sgir_physaddr(void)
{
	if (!gic_dist_physaddr)
		return 0;
	return gic_dist_physaddr + GIC_DIST_SOFTINT;
}

void __init gic_init_physaddr(struct device_node *node)
{
	struct resource res;
	if (of_address_to_resource(node, 0, &res) == 0) {
		gic_dist_physaddr = res.start;
		pr_info("GIC physical location is %#lx\n", gic_dist_physaddr);
	}
}

#else
#define gic_init_physaddr(node)  do { } while(0)
#endif

static int gic_irq_domain_map(struct irq_domain *d, unsigned int irq,
				irq_hw_number_t hw)
{
	if (hw < 32) {
		irq_set_percpu_devid(irq);
		irq_set_chip_and_handler(irq, &gic_chip,
					 handle_percpu_devid_irq);
		set_irq_flags(irq, IRQF_VALID | IRQF_NOAUTOEN);
	} else {
		irq_set_chip_and_handler(irq, &gic_chip,
					 handle_fasteoi_irq);
		set_irq_flags(irq, IRQF_VALID | IRQF_PROBE);

		gic_routable_irq_domain_ops->map(d, irq, hw);
	}
	irq_set_chip_data(irq, d->host_data);
	return 0;
}

static void gic_irq_domain_unmap(struct irq_domain *d, unsigned int irq)
{
	gic_routable_irq_domain_ops->unmap(d, irq);
}

static int gic_irq_domain_xlate(struct irq_domain *d,
				struct device_node *controller,
				const u32 *intspec, unsigned int intsize,
				unsigned long *out_hwirq, unsigned int *out_type)
{
	unsigned long ret = 0;

	if (d->of_node != controller)
		return -EINVAL;
	if (intsize < 3)
		return -EINVAL;

	/* Get the interrupt number and add 16 to skip over SGIs */
	*out_hwirq = intspec[1] + 16;

	/* For SPIs, we need to add 16 more to get the GIC irq ID number */
	if (!intspec[0]) {
		ret = gic_routable_irq_domain_ops->xlate(d, controller,
							 intspec,
							 intsize,
							 out_hwirq,
							 out_type);

		if (IS_ERR_VALUE(ret))
			return ret;
	}

	*out_type = intspec[2] & IRQ_TYPE_SENSE_MASK;

	return ret;
}

#ifdef CONFIG_SMP
static int __cpuinit gic_secondary_init(struct notifier_block *nfb,
					unsigned long action, void *hcpu)
{
	if (action == CPU_STARTING || action == CPU_STARTING_FROZEN)
		gic_cpu_init(&gic_data[0]);
	return NOTIFY_OK;
}

/*
 * Notifier for enabling the GIC CPU interface. Set an arbitrarily high
 * priority because the GIC needs to be up before the ARM generic timers.
 */
static struct notifier_block __cpuinitdata gic_cpu_notifier = {
	.notifier_call = gic_secondary_init,
	.priority = 100,
};
#endif

static const struct irq_domain_ops gic_irq_domain_ops = {
	.map = gic_irq_domain_map,
	.unmap = gic_irq_domain_unmap,
	.xlate = gic_irq_domain_xlate,
};

/* Default functions for routable irq domain */
static int gic_routable_irq_domain_map(struct irq_domain *d, unsigned int irq,
			      irq_hw_number_t hw)
{
	return 0;
}

static void gic_routable_irq_domain_unmap(struct irq_domain *d,
					  unsigned int irq)
{
}

static int gic_routable_irq_domain_xlate(struct irq_domain *d,
				struct device_node *controller,
				const u32 *intspec, unsigned int intsize,
				unsigned long *out_hwirq,
				unsigned int *out_type)
{
	*out_hwirq += 16;
	return 0;
}

const struct irq_domain_ops gic_default_routable_irq_domain_ops = {
	.map = gic_routable_irq_domain_map,
	.unmap = gic_routable_irq_domain_unmap,
	.xlate = gic_routable_irq_domain_xlate,
};

const struct irq_domain_ops *gic_routable_irq_domain_ops =
					&gic_default_routable_irq_domain_ops;

void __init gic_init_bases(unsigned int gic_nr, int irq_start,
			   void __iomem *dist_base, void __iomem *cpu_base,
			   u32 percpu_offset, struct device_node *node)
{
	irq_hw_number_t hwirq_base;
	struct gic_chip_data *gic;
	int gic_irqs, irq_base, i;
	int nr_routable_irqs;

	BUG_ON(gic_nr >= MAX_GIC_NR);

	gic = &gic_data[gic_nr];
#ifdef CONFIG_GIC_NON_BANKED
	if (percpu_offset) { /* Frankein-GIC without banked registers... */
		unsigned int cpu;

		gic->dist_base.percpu_base = alloc_percpu(void __iomem *);
		gic->cpu_base.percpu_base = alloc_percpu(void __iomem *);
		if (WARN_ON(!gic->dist_base.percpu_base ||
			    !gic->cpu_base.percpu_base)) {
			free_percpu(gic->dist_base.percpu_base);
			free_percpu(gic->cpu_base.percpu_base);
			return;
		}

		for_each_possible_cpu(cpu) {
			u32 mpidr = cpu_logical_map(cpu);
			u32 core_id = MPIDR_AFFINITY_LEVEL(mpidr, 0);
			unsigned long offset = percpu_offset * core_id;
			*per_cpu_ptr(gic->dist_base.percpu_base, cpu) = dist_base + offset;
			*per_cpu_ptr(gic->cpu_base.percpu_base, cpu) = cpu_base + offset;
		}

		gic_set_base_accessor(gic, gic_get_percpu_base);
	} else
#endif
	{			/* Normal, sane GIC... */
		WARN(percpu_offset,
		     "GIC_NON_BANKED not enabled, ignoring %08x offset!",
		     percpu_offset);
		gic->dist_base.common_base = dist_base;
		gic->cpu_base.common_base = cpu_base;
		gic_set_base_accessor(gic, gic_get_common_base);
	}

	/*
	 * Initialize the CPU interface map to all CPUs.
	 * It will be refined as each CPU probes its ID.
	 */
	for (i = 0; i < NR_GIC_CPU_IF; i++)
		gic_cpu_map[i] = 0xff;

	/*
	 * For primary GICs, skip over SGIs.
	 * For secondary GICs, skip over PPIs, too.
	 */
	if (gic_nr == 0 && (irq_start & 31) > 0) {
		hwirq_base = 16;
		if (irq_start != -1)
			irq_start = (irq_start & ~31) + 16;
	} else {
		hwirq_base = 32;
	}

	/*
	 * Find out how many interrupts are supported.
	 * The GIC only supports up to 1020 interrupt sources.
	 */
	gic_irqs = readl_relaxed(gic_data_dist_base(gic) + GIC_DIST_CTR) & 0x1f;
	gic_irqs = (gic_irqs + 1) * 32;
	if (gic_irqs > 1020)
		gic_irqs = 1020;
	gic->gic_irqs = gic_irqs;

	gic_irqs -= hwirq_base; /* calculate # of irqs to allocate */

	if (of_property_read_u32(node, "arm,routable-irqs",
				 &nr_routable_irqs)) {
		irq_base = irq_alloc_descs(irq_start, 16, gic_irqs,
					   numa_node_id());
		if (IS_ERR_VALUE(irq_base)) {
			WARN(1, "Cannot allocate irq_descs @ IRQ%d, assuming pre-allocated\n",
			     irq_start);
			irq_base = irq_start;
		}

		gic->domain = irq_domain_add_legacy(node, gic_irqs, irq_base,
					hwirq_base, &gic_irq_domain_ops, gic);
	} else {
		gic->domain = irq_domain_add_linear(node, nr_routable_irqs,
						    &gic_irq_domain_ops,
						    gic);
	}

	if (WARN_ON(!gic->domain))
		return;

	if (gic_nr == 0) {
#ifdef CONFIG_SMP
		set_smp_cross_call(gic_raise_softirq);
		register_cpu_notifier(&gic_cpu_notifier);
#endif
		set_handle_irq(gic_handle_irq);
	}

	gic_chip.flags |= gic_arch_extn.flags;
	gic_dist_init(gic);
	gic_cpu_init(gic);
	gic_pm_init(gic);
}

#ifdef CONFIG_OF
static int gic_cnt __initdata;

static int __init
gic_of_init(struct device_node *node, struct device_node *parent)
{
	void __iomem *cpu_base;
	void __iomem *dist_base;
	u32 percpu_offset;
	int irq;

	if (WARN_ON(!node))
		return -ENODEV;

	dist_base = of_iomap(node, 0);
	WARN(!dist_base, "unable to map gic dist registers\n");

	cpu_base = of_iomap(node, 1);
	WARN(!cpu_base, "unable to map gic cpu registers\n");

	if (of_property_read_u32(node, "cpu-offset", &percpu_offset))
		percpu_offset = 0;

	gic_init_bases(gic_cnt, -1, dist_base, cpu_base, percpu_offset, node);
	if (!gic_cnt)
		gic_init_physaddr(node);

	if (parent) {
		irq = irq_of_parse_and_map(node, 0);
		gic_cascade_irq(gic_cnt, irq);
	}
	gic_cnt++;
	return 0;
}
IRQCHIP_DECLARE(gic_400, "arm,gic-400", gic_of_init);
IRQCHIP_DECLARE(cortex_a15_gic, "arm,cortex-a15-gic", gic_of_init);
IRQCHIP_DECLARE(cortex_a9_gic, "arm,cortex-a9-gic", gic_of_init);
IRQCHIP_DECLARE(cortex_a7_gic, "arm,cortex-a7-gic", gic_of_init);
IRQCHIP_DECLARE(msm_8660_qgic, "qcom,msm-8660-qgic", gic_of_init);
IRQCHIP_DECLARE(msm_qgic2, "qcom,msm-qgic2", gic_of_init);

#endif<|MERGE_RESOLUTION|>--- conflicted
+++ resolved
@@ -620,8 +620,6 @@
 	writel_relaxed(map << 16 | irq, gic_data_dist_base(&gic_data[0]) + GIC_DIST_SOFTINT);
 
 	raw_spin_unlock_irqrestore(&irq_controller_lock, flags);
-<<<<<<< HEAD
-=======
 }
 #endif
 
@@ -735,7 +733,6 @@
 			val >>= 8;
 		}
 	}
->>>>>>> b97ae0d6
 }
 
 /*
@@ -764,140 +761,6 @@
 
 #else
 #define gic_init_physaddr(node)  do { } while (0)
-#endif
-
-#ifdef CONFIG_BL_SWITCHER
-/*
- * gic_send_sgi - send a SGI directly to given CPU interface number
- *
- * cpu_id: the ID for the destination CPU interface
- * irq: the IPI number to send a SGI for
- */
-void gic_send_sgi(unsigned int cpu_id, unsigned int irq)
-{
-	BUG_ON(cpu_id >= NR_GIC_CPU_IF);
-	cpu_id = 1 << cpu_id;
-	/* this always happens on GIC0 */
-	writel_relaxed((cpu_id << 16) | irq, gic_data_dist_base(&gic_data[0]) + GIC_DIST_SOFTINT);
-}
-
-/*
- * gic_get_cpu_id - get the CPU interface ID for the specified CPU
- *
- * @cpu: the logical CPU number to get the GIC ID for.
- *
- * Return the CPU interface ID for the given logical CPU number,
- * or -1 if the CPU number is too large or the interface ID is
- * unknown (more than one bit set).
- */
-int gic_get_cpu_id(unsigned int cpu)
-{
-	unsigned int cpu_bit;
-
-	if (cpu >= NR_GIC_CPU_IF)
-		return -1;
-	cpu_bit = gic_cpu_map[cpu];
-	if (cpu_bit & (cpu_bit - 1))
-	       return -1;
-	return __ffs(cpu_bit);
-}
-
-/*
- * gic_migrate_target - migrate IRQs to another PU interface
- *
- * @new_cpu_id: the CPU target ID to migrate IRQs to
- *
- * Migrate all peripheral interrupts with a target matching the current CPU
- * to the interface corresponding to @new_cpu_id.  The CPU interface mapping
- * is also updated.  Targets to other CPU interfaces are unchanged.
- * This must be called with IRQs locally disabled.
- */
-void gic_migrate_target(unsigned int new_cpu_id)
-{
-	unsigned int old_cpu_id, gic_irqs, gic_nr = 0;
-	void __iomem *dist_base;
-	int i, ror_val, cpu = smp_processor_id();
-	u32 val, old_mask, active_mask;
-
-	if (gic_nr >= MAX_GIC_NR)
-		BUG();
-
-	dist_base = gic_data_dist_base(&gic_data[gic_nr]);
-	if (!dist_base)
-		return;
-	gic_irqs = gic_data[gic_nr].gic_irqs;
-
-	old_cpu_id = __ffs(gic_cpu_map[cpu]);
-	old_mask = 0x01010101 << old_cpu_id;
-	ror_val = (old_cpu_id - new_cpu_id) & 31;
-
-	raw_spin_lock(&irq_controller_lock);
-
-	gic_cpu_map[cpu] = 1 << new_cpu_id;
-
-	for (i = 8; i < DIV_ROUND_UP(gic_irqs, 4); i++) {
-		val = readl_relaxed(dist_base + GIC_DIST_TARGET + i * 4);
-		active_mask = val & old_mask;
-		if (active_mask) {
-			val &= ~active_mask;
-			val |= ror32(active_mask, ror_val);
-			writel_relaxed(val, dist_base + GIC_DIST_TARGET + i * 4);
-		}
-	}
-
-	raw_spin_unlock(&irq_controller_lock);
-
-	/*
-	 * Now let's migrate and clear any potential SGIs that might be
-	 * pending for us (old_cpu_id).  Since GIC_DIST_SGI_PENDING_SET
-	 * is a banked register, we can only forward the SGI using
-	 * GIC_DIST_SOFTINT.  The original SGI source is lost but Linux
-	 * doesn't use that information anyway.
-	 *
-	 * For the same reason we do not adjust SGI source information
-	 * for previously sent SGIs by us to other CPUs either.
-	 */
-	for (i = 0; i < 16; i += 4) {
-		int j;
-		val = readl_relaxed(dist_base + GIC_DIST_SGI_PENDING_SET + i);
-		if (!val)
-			continue;
-		writel_relaxed(val, dist_base + GIC_DIST_SGI_PENDING_CLEAR + i);
-		for (j = i; j < i + 4; j++) {
-			if (val & 0xff)
-				writel_relaxed((1 << (new_cpu_id + 16)) | j,
-						dist_base + GIC_DIST_SOFTINT);
-			val >>= 8;
-		}
-	}
-}
-
-/*
- * gic_get_sgir_physaddr - get the physical address for the SGI register
- *
- * REturn the physical address of the SGI register to be used
- * by some early assembly code when the kernel is not yet available.
- */
-static unsigned long gic_dist_physaddr;
-
-unsigned long gic_get_sgir_physaddr(void)
-{
-	if (!gic_dist_physaddr)
-		return 0;
-	return gic_dist_physaddr + GIC_DIST_SOFTINT;
-}
-
-void __init gic_init_physaddr(struct device_node *node)
-{
-	struct resource res;
-	if (of_address_to_resource(node, 0, &res) == 0) {
-		gic_dist_physaddr = res.start;
-		pr_info("GIC physical location is %#lx\n", gic_dist_physaddr);
-	}
-}
-
-#else
-#define gic_init_physaddr(node)  do { } while(0)
 #endif
 
 static int gic_irq_domain_map(struct irq_domain *d, unsigned int irq,
