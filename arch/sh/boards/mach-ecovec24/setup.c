--- conflicted
+++ resolved
@@ -511,10 +511,7 @@
 
 #else
 
-<<<<<<< HEAD
-=======
 /* MMC SPI */
->>>>>>> 6be32571
 static int mmc_spi_get_ro(struct device *dev)
 {
 	return gpio_get_value(GPIO_PTY6);
@@ -548,10 +545,7 @@
 	},
 };
 
-<<<<<<< HEAD
-=======
 /* MSIOF0 */
->>>>>>> 6be32571
 static struct sh_msiof_spi_info msiof0_data = {
 	.num_chipselect = 1,
 };
@@ -1124,13 +1118,10 @@
 	gpio_request(GPIO_PTU0, NULL);
 	gpio_direction_output(GPIO_PTU0, 0);
 	mdelay(20);
-<<<<<<< HEAD
-=======
 
 	/* enable motion sensor */
 	gpio_request(GPIO_FN_INTC_IRQ1, NULL);
 	gpio_direction_input(GPIO_FN_INTC_IRQ1);
->>>>>>> 6be32571
 
 	/* enable I2C device */
 	i2c_register_board_info(0, i2c0_devices,
